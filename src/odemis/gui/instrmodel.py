# -*- coding: utf-8 -*-
"""
Created on 16 Feb 2012

@author: Éric Piel

Copyright © 2012 Éric Piel, Delmic

This file is part of Odemis.

Odemis is free software: you can redistribute it and/or
modify it under the terms of the GNU General Public License as published by the
Free Software Foundation, either version 2 of the License, or (at your option)
any later version.

Odemis is distributed in the hope that it will be useful,
but WITHOUT ANY WARRANTY; without even the implied warranty of MERCHANTABILITY
or FITNESS FOR A PARTICULAR PURPOSE. See the GNU General Public License for more
details.

You should have received a copy of the GNU General Public License along with
Odemis. If not, see http://www.gnu.org/licenses/.
"""

from odemis import model
from odemis.gui import util
from odemis.gui.log import log
from odemis.gui.util.img import DataArray2wxImage
from odemis.gui.util.units import readable_str
from odemis.model import VigilantAttribute, MD_POS, MD_PIXEL_SIZE, \
    MD_SENSOR_PIXEL_SIZE
from odemis.model._vattributes import FloatContinuous
import logging
import threading
import time

<<<<<<< HEAD
=======


class SECOMModel(object):
    """
    Represents the data model of a SECOM microscope

    This is the main Model, from a Model/View/Controller perspective

    """

    def __init__(self):
        self.stage_pos = VigilantAttribute((0, 0), setter=self.avOnStagePos) # m,m

        # FIXME: maybe could go into (sub)classes like OpticalEmitter, SEDetector...
        self.optical_emt_wavelength = VigilantAttribute(488, unit="nm")
        self.optical_det_wavelength = VigilantAttribute(507, unit="nm")
        self.optical_det_exposure_time = VigilantAttribute(1.0) # s
        self.optical_det_image = VigilantAttribute(InstrumentalImage(None, None, None))
        self.optical_det_raw = None # the last raw data received
        self.optical_auto_bc = VigilantAttribute(True) # whether to use auto brightness & contrast
        self.optical_contrast = model.FloatContinuous(0., range=[-100, 100]) # ratio, contrast if no auto
        self.optical_brightness = model.FloatContinuous(0., range=[-100, 100]) # ratio, balance if no auto

        self.sem_emt_dwell_time = VigilantAttribute(0.00001) #s
        self.sem_emt_spot = VigilantAttribute(4) # no unit (could be m²)
        self.sem_emt_hv = VigilantAttribute(30000) # eV
        self.sem_det_image = VigilantAttribute(InstrumentalImage(None, None, None))

        self.opt_focus = None # this is directly an Actuator

    def avOnStagePos(self, val):
        logging.info("requested to move stage to pos: %s", str(val))
        return val

class OpticalBackendConnected(SECOMModel):
    """
    A class representing a SECOM microscope based on a model.Microscope instance
    without any SEM.
    It's a very simple version which always acquires from the camera.
    """
    def __init__(self, microscope):
        """
        microscope (model.Microscope): a microscope component on which the interface
         will be based.
        """
        SECOMModel.__init__(self)
        # Find the camera: detector of type DigitalCamera
        self.camera = None
        for d in microscope.detectors:
            if d.role == "ccd":
                self.camera = d
                break
        if not self.camera:
            raise Exception("no camera found in the microscope")

        # Find the stage: actuator with role "stage"
        self.stage = None
        for a in microscope.actuators:
            if a.role == "stage":
                self.stage = a
                # TODO: subscribe to the real position, self.stage.position, and recenter the view of all viewports
                # on each of these moves
                self.stage.position.subscribe(self._onPhysicalStagePos)
                break
        if not self.stage:
            raise Exception("no stage found in the microscope")

        self.opt_focus = None
        for a in microscope.actuators:
            if a.role == "focus":
                self.opt_focus = a
                break
        # it's not an error to not have focus
        if not self.opt_focus:
            log.info("no focus actuator found in the microscope")

        try:
            self.prev_pos = (self.stage.position.value["x"],
                             self.stage.position.value["y"])
        except (KeyError, AttributeError):
            self.prev_pos = (0, 0) # TODO moves this control to stage setup above
        # TODO: instead do:
        # self._onPhysicalStagePos(self.stage.position.value)
        # just setting the raw value should be fine
        self.stage_pos.value = self.prev_pos

        # direct linking
        self.optical_det_exposure_time = self.camera.exposureTime
        self.optical_depth = self.camera.shape[2]

        # get notified when brightness/contrast is updated
        self.optical_auto_bc.subscribe(self.onBrightnessContrast)
        self.optical_contrast.subscribe(self.onBrightnessContrast)
        self.optical_brightness.subscribe(self.onBrightnessContrast)

    def turnOn(self):
        # TODO turn on the light
        self.camera.data.subscribe(self.onNewCameraImage)

    def turnOff(self):
        # TODO turn of the light
        # TODO forbid move in this mode (or just forbid move in the canvas if no stream?)
        self.camera.data.unsubscribe(self.onNewCameraImage)

    # TODO: see if really necessary: because __del__ prevents GC to work
    def __del__(self):
        self.turnOff()

    def onBrightnessContrast(self, unused):
        # called whenever brightness/contrast changes
        # => needs to recompute the image (but not too often, so we do it in a timer)

        # is there any image to update?
        if self.optical_det_raw is None:
            return
        # TODO: in timer
        self.onNewCameraImage(None, self.optical_det_raw)

    def onNewCameraImage(self, dataflow, data):
        if self.optical_auto_bc.value:
            brightness = None
            contrast = None
        else:
            brightness = self.optical_brightness.value / 100.
            contrast = self.optical_contrast.value / 100.

        self.optical_det_raw = data
        im = DataArray2wxImage(data, self.optical_depth, brightness, contrast)
        im.InitAlpha() # it's a different buffer so useless to do it in numpy

        try:
            pos = data.metadata[MD_POS]
        except KeyError:
            log.warning("position of image unknown")
            pos = self.prev_pos # at least it shouldn't be too wrong

        try:
            mpp = data.metadata[MD_PIXEL_SIZE][0]
        except KeyError:
            log.warning("pixel density of image unknown")
            # Hopefully it'll be within the same magnitude
            mpp = data.metadata[MD_SENSOR_PIXEL_SIZE][0] / 60 # XXX

        # h = hpy() # memory profiler
        # print h.heap()
        self.optical_det_image.value = InstrumentalImage(im, mpp, pos)

    def _onPhysicalStagePos(self, pos):
        # TODO make sure we cannot go into an infinite loop with avOnStagePos
        # * avOnStagePos should be a setter
        # * we should update the raw value of stage_pos + notify
        #self.stage_pos.value = (pos["x"], pos["y"])
        pass


    def avOnStagePos(self, val):
        move = {}
        # TODO: a way to know if it can do absolute move? => .capabilities!
        # if hasattr(self.stage, "moveAbs"):
        #     # absolute
        #     move = {"x": val[0], "y": val[1]}
        #     self.stage.moveAbs(move)
        # else:

        # relative
        move = {"x": val[0] - self.prev_pos[0], "y": val[1] - self.prev_pos[1]}
        self.stage.moveRel(move)

        self.prev_pos = val
        return val

    def stopMotion(self):
        """
        Stops immediately every axis
        """
        self.stage.stop()
        self.opt_focus.stop()
        logging.info("stopped motion on every axes")

class SECOMBackendConnected(SECOMModel):
    """
    A class representing a SECOM microscope based on a model.Microscope instance
    It's a very simple version which always acquires from the SEM and camera
    """
    pass

>>>>>>> 472a23e2
class InstrumentalImage(object):
    """
    Contains an RGB bitmap and meta-data about where it is taken
    """
    # It'd be best to have it as a subclass of wx.Image, but wxPython has many
    # functions which return a wx.Image. We'd need to "override" them as well.

    def __init__(self, im, mpp=None, center=None, rotation=0.0):
        """
        im (None or wx.Image)
        mpp (None or float>0): meters per pixel
        center (None or 2-tuple float): position (in meters) of the center of the image
        rotation (float): rotation in degrees (i.e., 180 = upside-down)

        Note: When displayed, the scaling, translation, and rotation have to be
        applied "independently": scaling doesn't affect the translation, and
        rotation is applied from the center of the image.
        """
        self.image = im
        # TODO should be a tuple (x/y)
        assert(mpp is None or (mpp > 0))
        self.mpp = mpp
        assert(center is None or (len(center) == 2))
        self.center = center
        self.rotation = rotation


# The different states of a microscope
STATE_OFF = 0
STATE_ON = 1
STATE_PAUSE = 2

# The different types of view layouts
VIEW_LAYOUT_ONE = 0 # one big view
VIEW_LAYOUT_22 = 1 # 2x2 layout
VIEW_LAYOUT_FULLSCREEN = 2 # Fullscreen view (not yet supported)

class GUIMicroscope(object):
    """
    TODO: Rename, since the current name GUIMicroscope is confusing because
    no actual gui controls are represented by or contained withing this class.
    Suggested name: MicroscopeModel

    Represent a microscope directly for a graphical user interface.
    Provides direct reference to the HwComponents and
    """

    def __init__(self, microscope):
        """
        microscope (model.Microscope): the root of the HwComponent tree provided
                                       by the back-end
        """
        self.microscope = microscope
        # These are either HwComponents or None (if not available)
        self.ccd = None
        self.stage = None
        self.focus = None # actuator to change the camera focus
        self.light = None
        self.light_filter = None # emission light filter for fluorescence microscopy
        self.ebeam = None
        self.sed = None # secondary electron detector
        self.bsd = None # back-scatter electron detector

        for d in microscope.detectors:
            if d.role == "ccd":
                self.ccd = d
            elif d.role == "se-detector":
                self.sed = d
            elif d.role == "bs-detector":
                self.bsd = d
        if not self.ccd and not self.sed and not self.bsd:
            raise Exception("no camera nor electron detector found in the microscope")

        for a in microscope.actuators:
            if a.role == "stage":
                self.stage = a
                # TODO: viewports should subscribe to the stage
            elif a.role == "focus":
                self.focus = a
        if not self.stage:
            raise Exception("no stage found in the microscope")
        # it's not an error to not have focus
        if not self.focus:
            log.info("no focus actuator found in the microscope")

        for e in microscope.emitters:
            if e.role == "light":
                self.light = e
                # pick a nice value to turn on the light
                if self.light.power.value > 0:
                    self._light_power_on = self.light.power.value
                else:
                    try:
                        self._light_power_on = max(self.light.power.range)
                    except (AttributeError, model.NotApplicableError):
                        try:
                            self._light_power_on = max(self.light.power.choices)
                        except (AttributeError, model.NotApplicableError):
                            self._light_power_on = 1
                            logging.warning("Unknown value to turn on the light")
            elif e.role == "filter":
                self.light_filter = e
            elif e.role == "e-beam":
                self.ebeam = e
        if not self.light and not self.ebeam:
            raise Exception("no emitter found in the microscope")

        self.streams = set() # Streams available (handled by StreamController)
        # MicroscopeViews available, (handled by ViewController)
        # The Viewcontroller cares about position (top left, etc), GUIMicroscope
        # cares about what's what.
        self.views = {
            "sem_view": None,
            "opt_view": None,
            "combo1_view": None,
            "combo2_view": None,
        }

        # The MicroscopeView currently focused
        self.focussedView = VigilantAttribute(None)
        # the view layout
        # TODO maybe start with just one view
        self.viewLayout = model.IntEnumerated(VIEW_LAYOUT_22,
                                              choices=set([VIEW_LAYOUT_ONE,
                                                       VIEW_LAYOUT_22,
                                                       VIEW_LAYOUT_FULLSCREEN]))

        self.opticalState = model.IntEnumerated(STATE_OFF,
                                choices=set([STATE_OFF, STATE_ON, STATE_PAUSE]))
        self.opticalState.subscribe(self.onOpticalState)
        self.emState = model.IntEnumerated(STATE_OFF,
                                choices=set([STATE_OFF, STATE_ON, STATE_PAUSE]))
        self.emState.subscribe(self.onEMState)

    # Getters and Setters

    @property
    def optical_view(self):
        return self.views["opt_view"]

    @optical_view.setter #pylint: disable=E1101
    def optical_view(self, value): #pylint: disable=E0102
        self.views["opt_view"] = value

    @property
    def sem_view(self):
        return self.views["sem_view"]

    @sem_view.setter #pylint: disable=E1101
    def sem_view(self, value): #pylint: disable=E0102
        self.views["sem_view"] = value

    @property
    def combo1_view(self):
        return self.views["combo1_view"]

    @combo1_view.setter #pylint: disable=E1101
    def combo1_view(self, value): #pylint: disable=E0102
        self.views["combo1_view"] = value

    @property
    def combo2_view(self):
        return self.views["combo2_view"]

    @combo2_view.setter #pylint: disable=E1101
    def combo2_view(self, value): #pylint: disable=E0102
        self.views["combo2_view"] = value

    def stopMotion(self):
        """
        Stops immediately every axis
        """
        self.stage.stop()
        self.focus.stop()
        logging.info("stopped motion on every axes")

    def onOpticalState(self, state):
        # only called when it changes
        if state in (STATE_OFF, STATE_PAUSE):
            # Turn off the optical path. All the streams using it should be
            # already deactivated.
            if self.light:
                if self.light.power.value > 0:
                    # save the value only if it makes sense
                    self._light_power_on = self.light.power.value
                self.light.power.value = 0
        elif state == STATE_ON:
            # the image acquisition from the camera is handled solely by the
            # streams
            if self.light:
                self.light.power.value = self._light_power_on

    def onEMState(self, state):
        if state == STATE_OFF:
            # TODO turn off really the ebeam and detector
            if self.ebeam:
                try:
                    # TODO save the previous value
                    # blank the ebeam
                    self.ebeam.energy.value = 0
                except:
                    # Too bad. let's just do nothing then.
                    logging.debug("Ebeam doesn't support setting energy to 0")
        elif state == STATE_PAUSE:
            if self.ebeam:
                try:
                    # TODO save the previous value
                    # blank the ebeam
                    self.ebeam.energy.value = 0
                except:
                    # Too bad. let's just do nothing then.
                    logging.debug("Ebeam doesn't support setting energy to 0")

        elif state == STATE_ON:
            # TODO anything else to turn on?
            if self.ebeam:
                try:
                    # TODO use the previous value
                    self.ebeam.energy.value = self.ebeam.energy.choices[1]
                except:
                    # Too bad. let's just do nothing then (and hope it's on)
                    logging.debug("Ebeam doesn't support setting energy")

    # TODO dye database
    # name (for the user only)
    # excitation wl (used to control the hardware)
    # emission wl (used to control the hardware)
    # ?official full excitation/emission spectra? (for user only)



    # viewport controller (to be merged with stream controller?)
    # Creates the 4 microscope views at init, with the right names, depending on
    #   the available microscope hardware.
    # (The 4 viewports canvas are already created, the main interface connect
    #   them to the view, by number)
    # In charge of switching between 2x2 layout and 1 layout.
    # In charge of updating the view focus
    # In charge of updating the view thumbnails???
    # In charge of ensuring they all have same zoom and center position
    # In charge of applying the toolbar actions on the right viewport
    # in charge of changing the "hair-cross" display



    # Note about image acquisition:
    # when image acquisition window appears:
    # * current view is used a template for StreamTree
    # * current settings are read and converted according to the current preset
    # * live-acquisition is stopped in them main viewports => instead it is used to update the preview window
    # Then the user can
    # * change StreamTree (different stream, different merge operations): independent of live view
    # * change stream settings (brightness/contrast/tint) => also affects the steams in the live view
    # * change settings to the one in live view, or reset all of them to the preset, or put a separate value (without affecting the live-view settings)
    #   => we need to be able to freeze/unfreeze widgets interfacing the VA's
    # During image acquisition:
    # * everything stays frozen
    # * streams (detector/emitter) can get activated/deactivated in any order

# almost every public attribute of the model object is exported as a VA, in order
# to have the GUI automatically modify and update it.

class Stream(object):
    WARNING_EXCITATION_NOT_OPT = ("The excitation wavelength selected cannot "
                                  "be optimally generated by the hardware.")
    WARNING_EXCITATION_IMPOSSIBLE = ("The excitation wavelength selected "
                                     "cannot be generated by the hardware.")
    WARNING_EMISSION_NOT_OPT = ("The emission wavelength selected cannot be "
                                "optimally detected by the hardware.")
    WARNING_EMISSION_IMPOSSIBLE = ("The emission wavelength selected cannot be "
                                   "detected by the hardware.")

    """
    Represents a stream: the data coming from a detector's dataflow, couples
     with a given emitter active
    (or several emitters, if a subclass implements it)
    Basically it handles acquiring the data from the hardware and renders it as
    an InstrumentalImage with the given image transformation.

    This is an abstract class, unless the emitter doesn't need any configuration
    (always on, with the right settings).
    """
    def __init__(self, name, detector, dataflow, emitter):
        """
        name (string): user-friendly name of this stream
        detector (Detector): the detector which has the dataflow
        dataflow (Dataflow): the dataflow from which to get the data
        emitter (Emitter): the emitter
        """
        self.name = model.StringVA(name)
        # this should not be accessed directly
        self._detector = detector
        self._dataflow = dataflow
        self._emitter = emitter

        # list of DataArray received and used to generate the image
        # every time it's modified, image is also modified
        self.raw = []
        # the most important attribute
        self.image = VigilantAttribute(InstrumentalImage(None))

        # TODO should maybe to 2 methods activate/deactivate to explicitly
        # start/stop acquisition, and one VA "updated" to stated that the user
        # want this stream updated (as often as possible while other streams are
        # also updated)
        self.updated = model.BooleanVA(False) # Whether the user wants the stream to be updated
        self.active = model.BooleanVA(False)
        self.active.subscribe(self.onActive)
        # TODO do we also need a set of incompatible streams? When any of the
        # incompatible stream is active, this stream cannot be active


        if self._detector:
            self._depth = self._detector.shape[-1] # used for B/C adjustment
        self.auto_bc = model.BooleanVA(True) # whether to use auto brightness & contrast
        # these 2 are only used if auto_bc is False
        self.contrast = model.FloatContinuous(0, range=[-100, 100]) # ratio, contrast if no auto
        self.brightness = model.FloatContinuous(0, range=[-100, 100]) # ratio, balance if no auto

        self.auto_bc.subscribe(self.onBrightnessContrast)
        self.contrast.subscribe(self.onBrightnessContrast)
        self.brightness.subscribe(self.onBrightnessContrast)

        # list of warnings to display to the user
        # TODO should be a set
        self.warnings = model.ListVA([]) # should only contains WARNING_*

    def _removeWarnings(self, warnings):
        """
        Remove all the given warnings, if they are present
        warnings (set of WARNING_*): the warnings to remove
        """
        new_warnings = set(self.warnings.value) - set(warnings)
        self.warnings.value = list(new_warnings)

    def _addWarning(self, warning):
        """
        Add a warning if not already present
        warning (WARNING_*)
        """
        # set([1]).add(2) returns None (because add() never returns anything)
        new_warnings = set(self.warnings.value) | set(warning)
        self.warnings.value = list(new_warnings)

    def onActive(self, active):
        # Called only when the value _changes_
        if active:
            log.debug("Subscribing to dataflow of component %s", self._detector.name)
            if not self.updated.value:
                log.warning("Trying to activate stream while it's not supposed to update")
            self._dataflow.subscribe(self.onNewImage)
        else:
            log.debug("Unsubscribing from dataflow of component %s", self._detector.name)
            self._dataflow.unsubscribe(self.onNewImage)

    # No __del__: subscription should be automatically stopped when the object
    # disappears, and the user should stop the update first anyway.

    def _updateImage(self, tint=(255, 255, 255)):
        """
        Recomputes the image with all the raw data available
        tint (int): colouration of the image, only used by FluoStream to avoid code duplication
        """
        data = self.raw[0]
        if self.auto_bc.value:
            brightness = None
            contrast = None
        else:
            brightness = self.brightness.value / 100.
            contrast = self.contrast.value / 100.

        im = DataArray2wxImage(data, self._depth, brightness, contrast, tint)
        im.InitAlpha() # it's a different buffer so useless to do it in numpy

        try:
            pos = data.metadata[MD_POS]
        except KeyError:
            log.warning("position of image unknown")
            pos = (0, 0)

        try:
            mpp = data.metadata[MD_PIXEL_SIZE][0]
        except KeyError:
            log.warning("pixel density of image unknown")
            # Hopefully it'll be within the same magnitude
            mpp = data.metadata[MD_SENSOR_PIXEL_SIZE][0] / 10.

        self.image.value = InstrumentalImage(im, mpp, pos)

    def onBrightnessContrast(self, unused):
        # called whenever brightness/contrast changes
        # => needs to recompute the image (but not too often, so we do it in a timer)

        # is there any image to update?
        if not len(self.raw):
            return
        # TODO: in timer
        self._updateImage()

    def onNewImage(self, dataflow, data):
        # For now, raw images are pretty simple: we only have one
        # (in the future, we could keep the old ones which are not fully overlapped
        if len(self.raw) > 0:
            self.raw.pop()
        self.raw.insert(0, data)
        self._updateImage()

class SEMStream(Stream):
    """
    Stream containing images obtained via Scanning electron microscope.
    It basically knows how to activate the scanning electron and the detector.
    """

    def onActive(self, active):
        if active:
            # TODO if can blank => unblank
            pass
        Stream.onActive(self, active)



class BrightfieldStream(Stream):
    """
    Stream containing images obtained via optical brightfield illumination.
    It basically knows how to select white light and disable any filter.
    """

    def onActive(self, active):
        if active:
            self._setLightExcitation()
            # TODO do we need to have a special command to disable filter??
            #  or should it be disabled automatically by the other streams not using it?
#            self._setFilterEmission()
        Stream.onActive(self, active)

#    def _setFilterEmission(self):
#        if not self._filter.band.readonly:
#            raise NotImplementedError("Do not know how to change filter band")


    def _setLightExcitation(self):
        # TODO how to select white light??? We need a brightlight hardware?
        # Turn on all the sources? Does this always mean white?
        # At least we should set a warning if the final emission range is quite
        # different from the normal white spectrum
        em = [1 for e in self._emitter.emissions.value]
        self._emitter.emissions.value = em


class FluoStream(Stream):
    """
    Stream containing images obtained via epi-fluorescence.
    It basically knows how to select the right emission/filtered wavelengths,
    and how to taint the image.
    """

    def __init__(self, name, detector, dataflow, emitter, filter):
        """
        name (string): user-friendly name of this stream
        detector (Detector): the detector which has the dataflow
        dataflow (Dataflow): the dataflow from which to get the data
        emitter (Light): the HwComponent to modify the light excitation
        filter (Filter): the HwComponent to modify the emission light filtering
        """
        Stream.__init__(self, name, detector, dataflow, emitter)
        self._filter = filter

        # This is what is displayed to the user
        # TODO what should be nice default value of the light and filter?
        exc_range = [min([s[0] for s in emitter.spectra.value]),
                     max([s[4] for s in emitter.spectra.value])]
        self.excitation = model.FloatContinuous(488e-9, range=exc_range, unit="m")
        self.excitation.subscribe(self.onExcitation)
        em_range = [min([s[0] for s in filter.band.value]),
                    max([s[1] for s in filter.band.value])]
        self.emission = model.FloatContinuous(507e-9, range=em_range, unit="m")
        self.emission.subscribe(self.onEmission)

        # colouration of the image
        defaultTint = util.conversion.wave2rgb(self.emission.value)
        self.tint = model.ListVA(defaultTint, unit="RGB") # 3-tuple R,G,B

    def onActive(self, active):
        # TODO update Emission or Excitation only if the stream is active
        if active:
            self._setLightExcitation()
            self._setFilterEmission()
        Stream.onActive(self, active)

    def _updateImage(self):
        Stream._updateImage(self, self.tint.value)

    def onExcitation(self, value):
        if self.active.value:
            self._setLightExcitation()

    def onEmission(self, value):
        if self.active.value:
            self._setFilterEmission()

    def _setFilterEmission(self):
        wl = self.emission.value
        # TODO: we need a way to know if the HwComponent can change automatically
        # or only manually. For now we suppose it's manual

        # Changed manually: we can only check that it's correct
        fitting = False
        for l, h in self._filter.band.value:
            if l < wl and wl < h:
                fitting = True
                break
        self._removeWarnings([Stream.WARNING_EMISSION_IMPOSSIBLE,
                              Stream.WARNING_EMISSION_NOT_OPT])
        if not fitting:
            log.warning("Emission wavelength %s doesn't fit the filter",
                        readable_str(wl, "m"))
            self._addWarning(Stream.WARNING_EMISSION_IMPOSSIBLE)
            # TODO detect no optimal situation (within 10% band of border?)
        return

        # changed automatically
#        raise NotImplementedError("Do not know how to change filter band")

    def _setLightExcitation(self):
        wl = self.excitation.value
        def fitting(wl, spec):
            """
            returns a big number if spec fits to wl
            wl (float)
            spec (5-tuple float)
            """
            # is it included?
            if spec[0] > wl or wl < spec[4]:
                return 0

            distance = abs(wl - spec[2]) # distance to 100%
            if distance == 0:
                return float("inf")
            return 1. / distance

        spectra = self._emitter.spectra.value
        # arg_max with fitting function as key
        best = max(spectra, key=lambda x: fitting(wl, x))
        i = spectra.index(best)

        # create an emissions with only one source active
        emissions = [0] * len(spectra)
        emissions[i] = 1
        self._emitter.emissions.value = emissions


        # TODO read back self._emitter.emissions.value to get the actual value
        # set warnings if necessary
        self._removeWarnings([Stream.WARNING_EXCITATION_IMPOSSIBLE,
                              Stream.WARNING_EXCITATION_NOT_OPT])
        # TODO if the band is too wide (e.g., white), it should also have a warning
        # TODO if the light can only be changed manually, display a warning
        if wl < best[0] or wl > best[4]: # outside of band
            self._addWarning(Stream.WARNING_EXCITATION_IMPOSSIBLE)
        elif wl < best[1] or wl > best[3]: # outside of main 50% band
            self._addWarning(Stream.WARNING_EXCITATION_NOT_OPT)

class StaticStream(Stream):
    """
    Stream containing one static image.
    For test and static images.
    """
    def __init__(self, name, image):
        """
        Note: parameters are different from the base class.
        image (InstrumentalImage): image to display
        """
        Stream.__init__(self, name, None, None, None)
        self.image = VigilantAttribute(image)

    def onActive(self, active):
        # don't do anything
        pass

    def onBrightnessContrast(self, unused):
        # TODO use original image as raw, and update the image
        pass

class MicroscopeView(object):
    """
    Represents a view from a microscope, and ways to alter it.
    Basically, its "input" is a StreamTree, and can request stage and focus move.
    It never computes itself the composited image from all the streams. It's up
    to other objects (e.g., the canvas) to ask the StreamTree for its latest
    image (the main goal of this scheme is to avoid computation when not needed).
    Similarly, the thumbnail is never automatically recomputed, but other
    objects can update it.
    """

    # TODO we need to differenciate views according to what they should be showing
    # to the user (in terms of streams):
    #  * inherit (with nothing inside each subclass)
    #  * special attribute with list of streams classes this view is for.

    def __init__(self, name, stage=None, focus0=None, focus1=None, stream_classes=None):
        """
        name (string): user-friendly name of the view
        stage (Actuator): actuator with two axes: x and y
        focus0 (Actuator): actuator with one axis: z. Can be None
        focus1 (Actuator): actuator with one axis: z. Can be None
        Focuses 0 and 1 are modified when changing focus respectively along the
           X and Y axis.
        stream_classes (None, or tuple of classes): all subclasses that the streams
          in this view can show (restriction is not technical, only for the user)
        """
        self.name = model.StringVA(name)
        self.stream_classes = stream_classes or (Stream,)
        self._stage = stage
        self._focus = [focus0, focus1]

        # The real stage position, to be modified via moveStageToView()
        # it's a direct access from the stage, so looks like a dict of axes
        if stage:
            self.stage_pos = stage.position
            # stage.position.subscribe(self.onStagePos)

            # the current center of the view, which might be different from the stage
            # TODO: we might need to have it on the GUIMicroscope, if all the viewports must display the same location
            pos = self.stage_pos.value
            view_pos_init = (pos["x"], pos["y"])
        else:
            view_pos_init = (0, 0)
        self.view_pos = model.ListVA(view_pos_init, unit="m")

        # current density (meter per pixel, ~ scale/zoom level)
        self.mpp = PositiveVA(10e-6, unit="m/px") # (10um/px => ~large view of the sample)

        # how much one image is displayed on the other one
        # TODO rinze had added a non-notifying add_value. Needed?!!
        self.merge_ratio = FloatContinuous(0.3, range=[0, 1], unit="")
        self.merge_ratio.subscribe(self._onMergeRatio)

        # Streams to display (can be considered in most cases a implementation detail)
        # Note: use addStream/removeStream for simple modifications
        self.streams = StreamTree(kwargs={"merge": self.merge_ratio.value})
        # Only modify with this lock acquired:
        self._streams_lock = threading.Lock()

        # Last time the image of the view was changed. It's actually mostly
        # a trick to allow other parts of the GUI to know when the (theoretical)
        # composited image has changed.
        self.lastUpdate = model.FloatVA(time.time(), unit="s")
        self._has_received_image = False # last initialisation is done on the first image received

        # a thumbnail version of what is displayed
        self.thumbnail = VigilantAttribute(None) # contains a wx.Image

        # TODO list of annotations to display
        self.crosshair = model.BooleanVA(True)

    def moveStageToView(self):
        """
        move the stage to the current view_pos
        return: a future (that allows to know when the move is finished)
        Note: once the move is finished stage_pos will be updated (by the back-end)
        """
        if not self._stage:
            return
        pos = self.view_pos.value
        # TODO: a way to know if it can do absolute move? => .capabilities!
#        if hasattr(self.stage, "moveAbs"):
#            # absolute
#            move = {"x": pos[0], "y": pos[1]}
#            self._stage.moveAbs(move)
#        else:

        # relative
        prev_pos = self.stage_pos.value
        move = {"x": pos[0] - prev_pos["x"], "y": pos[1] - prev_pos["y"]}
        return self._stage.moveRel(move)

#    def onStagePos(self, pos):
#        # we want to recenter the viewports whenever the stage moves
#        # Not sure whether that's really the right way to do it though...
#        # TODO: avoid it to move the view when the user is dragging the view
#        #  => might require cleverness
#        self.view_pos = model.ListVA((pos["x"], pos["y"]), unit="m")

    def getStreams(self):
        """
        returns (list of Stream): list of streams that are displayed in the view
        Do not modify directly, use addStream(), and removeStream().
        Note: use .streams for getting the raw StreamTree
        """
        return self.streams.getStreams()

    def addStream(self, stream):
        """
        Add a stream to the view. It takes care of updating the StreamTree
        according to the type of stream.
        stream (Stream): stream to add
        If the stream is already present, nothing happens
        """
        # check if the stream is already present
        if stream in self.streams.getStreams():
            return

        if not isinstance(stream, self.stream_classes):
            log.warning("Adding incompatible stream %s to view %s", stream.name.value, self.name.value)

        # Find out where the stream should go in the streamTree
        # FIXME: manage sub-trees, with different merge operations
        # For now we just add it to the list of streams, with the only merge operation possible
        with self._streams_lock:
            self.streams.streams.append(stream)

        # subscribe to the stream's image
        stream.image.subscribe(self._onNewImage)

        # if the stream already has an image, update now
        if stream.image.value and stream.image.value.image:
            self._onNewImage(stream.image.value)

    def removeStream(self, stream):
        """
        Remove a stream from the view. It takes care of updating the StreamTree.
        stream (Stream): stream to remove
        If the stream is not present, nothing happens
        """
        # Stop listening to the stream changes
        stream.image.unsubscribe(self._onNewImage)

        with self._streams_lock:
            # check if the stream is already removed
            if not stream in self.streams.getStreams():
                return

            # remove stream from the StreamTree()
            # TODO handle more complex trees
            self.streams.streams.remove(stream)

        # let everyone know that the view has changed
        self.lastUpdate.value = time.time()

    def _onNewImage(self, im):
        """
        Called when one stream has its image updated
        im (InstrumentalImage)
        """
        # if it's the first image ever, set mpp to the mpp of the image
        if not self._has_received_image and im.mpp:
            self.mpp.value = im.mpp
            self._has_received_image = True

        # just let everyone that the composited image has changed
        self.lastUpdate.value = time.time()

    def _onMergeRatio(self, ratio):
        """
        Called when the merge ratio is modified
        """
        # This actually modifies the root operator of the stream tree
        # It has effect only if the operator can do something with the "merge" argument
        with self._streams_lock:
            self.streams.kwargs["merge"] = ratio

        # just let everyone that the composited image has changed
        self.lastUpdate.value = time.time()

class StreamTree(object):
    """
    Object which contains a set of streams, and how they are merged to appear
    as one image. It's a tree which has one stream per leaf and one merge
    operation per node. => recursive structure (= A tree is just a node with
    a merge method and a list of subnodes, either streamtree as well, or stream)
    """

    def __init__(self, operator=None, streams=None, **kwargs):
        """
        operator (callable): a function that takes a list of InstrumentalImage in the
            same order as the streams are given, and the additional arguments and
            returns one InstrumentalImage.
            By default operator is an average function.
        streams (list of Streams or StreamTree): a list of streams, or StreamTrees.
            If a StreamTree is provided, its outlook is first computed and then
            passed as an InstrumentalImage.
        kwargs: any argument to be given to the operator function
        """
        self.operator = operator or StreamTree.Average

        streams = streams or []
        assert(isinstance(streams, list))
        for s in streams:
            assert(isinstance(s, (Stream, StreamTree)))
        self.streams = streams

        self.kwargs = kwargs


    def getStreams(self):
        """
        Return the set of streams used to compose the picture. IOW, the leaves
        of the tree.
        """
        leaves = set()
        for s in self.streams:
            if isinstance(s, Stream):
                leaves.add(s)
            elif isinstance(s, StreamTree):
                leaves += s.getStreams()

        return leaves

    def getImage(self):
        """
        Returns an InstrumentalImage composed of all the current stream images.
        Precisely, it returns the output of a call to operator.
        """
        # TODO: probably not so useful function, need to see what canvas
        #  it will likely need as argument a wx.Bitmap, and view rectangle
        #  that will define where to save the result

        # create the arguments list for operator
        images = []
        for s in self.streams:
            if isinstance(s, Stream):
                images.append(s.image.value)
            elif isinstance(s, StreamTree):
                images.append(s.getImage())

        return self.operator(images, **self.kwargs)

    def getRawImages(self):
        """
        Returns a list of all the raw images used to create the final image
        """
        # TODO not sure if a list is enough, we might need to return more
        # information about how the image was built (operator, args...)
        lraw = []
        for s in self.getStreams():
            lraw.extend(s.raw)

        return lraw

    @staticmethod
    def Average(images):
        """
        mix the given images into a big image so that each pixel is the average of each
         pixel (separate operation for each colour channel).
        """
        # TODO (once the operator callable is clearly defined)
        raise NotImplementedError()

class PositiveVA(VigilantAttribute):
    """
    VigilantAttribute with special validation for only allowing positive values (float>0)
    """
    def _check(self, value):
        assert(0.0 < value)


# vim:tabstop=4:shiftwidth=4:expandtab:spelllang=en_gb:spell:<|MERGE_RESOLUTION|>--- conflicted
+++ resolved
@@ -34,195 +34,6 @@
 import threading
 import time
 
-<<<<<<< HEAD
-=======
-
-
-class SECOMModel(object):
-    """
-    Represents the data model of a SECOM microscope
-
-    This is the main Model, from a Model/View/Controller perspective
-
-    """
-
-    def __init__(self):
-        self.stage_pos = VigilantAttribute((0, 0), setter=self.avOnStagePos) # m,m
-
-        # FIXME: maybe could go into (sub)classes like OpticalEmitter, SEDetector...
-        self.optical_emt_wavelength = VigilantAttribute(488, unit="nm")
-        self.optical_det_wavelength = VigilantAttribute(507, unit="nm")
-        self.optical_det_exposure_time = VigilantAttribute(1.0) # s
-        self.optical_det_image = VigilantAttribute(InstrumentalImage(None, None, None))
-        self.optical_det_raw = None # the last raw data received
-        self.optical_auto_bc = VigilantAttribute(True) # whether to use auto brightness & contrast
-        self.optical_contrast = model.FloatContinuous(0., range=[-100, 100]) # ratio, contrast if no auto
-        self.optical_brightness = model.FloatContinuous(0., range=[-100, 100]) # ratio, balance if no auto
-
-        self.sem_emt_dwell_time = VigilantAttribute(0.00001) #s
-        self.sem_emt_spot = VigilantAttribute(4) # no unit (could be m²)
-        self.sem_emt_hv = VigilantAttribute(30000) # eV
-        self.sem_det_image = VigilantAttribute(InstrumentalImage(None, None, None))
-
-        self.opt_focus = None # this is directly an Actuator
-
-    def avOnStagePos(self, val):
-        logging.info("requested to move stage to pos: %s", str(val))
-        return val
-
-class OpticalBackendConnected(SECOMModel):
-    """
-    A class representing a SECOM microscope based on a model.Microscope instance
-    without any SEM.
-    It's a very simple version which always acquires from the camera.
-    """
-    def __init__(self, microscope):
-        """
-        microscope (model.Microscope): a microscope component on which the interface
-         will be based.
-        """
-        SECOMModel.__init__(self)
-        # Find the camera: detector of type DigitalCamera
-        self.camera = None
-        for d in microscope.detectors:
-            if d.role == "ccd":
-                self.camera = d
-                break
-        if not self.camera:
-            raise Exception("no camera found in the microscope")
-
-        # Find the stage: actuator with role "stage"
-        self.stage = None
-        for a in microscope.actuators:
-            if a.role == "stage":
-                self.stage = a
-                # TODO: subscribe to the real position, self.stage.position, and recenter the view of all viewports
-                # on each of these moves
-                self.stage.position.subscribe(self._onPhysicalStagePos)
-                break
-        if not self.stage:
-            raise Exception("no stage found in the microscope")
-
-        self.opt_focus = None
-        for a in microscope.actuators:
-            if a.role == "focus":
-                self.opt_focus = a
-                break
-        # it's not an error to not have focus
-        if not self.opt_focus:
-            log.info("no focus actuator found in the microscope")
-
-        try:
-            self.prev_pos = (self.stage.position.value["x"],
-                             self.stage.position.value["y"])
-        except (KeyError, AttributeError):
-            self.prev_pos = (0, 0) # TODO moves this control to stage setup above
-        # TODO: instead do:
-        # self._onPhysicalStagePos(self.stage.position.value)
-        # just setting the raw value should be fine
-        self.stage_pos.value = self.prev_pos
-
-        # direct linking
-        self.optical_det_exposure_time = self.camera.exposureTime
-        self.optical_depth = self.camera.shape[2]
-
-        # get notified when brightness/contrast is updated
-        self.optical_auto_bc.subscribe(self.onBrightnessContrast)
-        self.optical_contrast.subscribe(self.onBrightnessContrast)
-        self.optical_brightness.subscribe(self.onBrightnessContrast)
-
-    def turnOn(self):
-        # TODO turn on the light
-        self.camera.data.subscribe(self.onNewCameraImage)
-
-    def turnOff(self):
-        # TODO turn of the light
-        # TODO forbid move in this mode (or just forbid move in the canvas if no stream?)
-        self.camera.data.unsubscribe(self.onNewCameraImage)
-
-    # TODO: see if really necessary: because __del__ prevents GC to work
-    def __del__(self):
-        self.turnOff()
-
-    def onBrightnessContrast(self, unused):
-        # called whenever brightness/contrast changes
-        # => needs to recompute the image (but not too often, so we do it in a timer)
-
-        # is there any image to update?
-        if self.optical_det_raw is None:
-            return
-        # TODO: in timer
-        self.onNewCameraImage(None, self.optical_det_raw)
-
-    def onNewCameraImage(self, dataflow, data):
-        if self.optical_auto_bc.value:
-            brightness = None
-            contrast = None
-        else:
-            brightness = self.optical_brightness.value / 100.
-            contrast = self.optical_contrast.value / 100.
-
-        self.optical_det_raw = data
-        im = DataArray2wxImage(data, self.optical_depth, brightness, contrast)
-        im.InitAlpha() # it's a different buffer so useless to do it in numpy
-
-        try:
-            pos = data.metadata[MD_POS]
-        except KeyError:
-            log.warning("position of image unknown")
-            pos = self.prev_pos # at least it shouldn't be too wrong
-
-        try:
-            mpp = data.metadata[MD_PIXEL_SIZE][0]
-        except KeyError:
-            log.warning("pixel density of image unknown")
-            # Hopefully it'll be within the same magnitude
-            mpp = data.metadata[MD_SENSOR_PIXEL_SIZE][0] / 60 # XXX
-
-        # h = hpy() # memory profiler
-        # print h.heap()
-        self.optical_det_image.value = InstrumentalImage(im, mpp, pos)
-
-    def _onPhysicalStagePos(self, pos):
-        # TODO make sure we cannot go into an infinite loop with avOnStagePos
-        # * avOnStagePos should be a setter
-        # * we should update the raw value of stage_pos + notify
-        #self.stage_pos.value = (pos["x"], pos["y"])
-        pass
-
-
-    def avOnStagePos(self, val):
-        move = {}
-        # TODO: a way to know if it can do absolute move? => .capabilities!
-        # if hasattr(self.stage, "moveAbs"):
-        #     # absolute
-        #     move = {"x": val[0], "y": val[1]}
-        #     self.stage.moveAbs(move)
-        # else:
-
-        # relative
-        move = {"x": val[0] - self.prev_pos[0], "y": val[1] - self.prev_pos[1]}
-        self.stage.moveRel(move)
-
-        self.prev_pos = val
-        return val
-
-    def stopMotion(self):
-        """
-        Stops immediately every axis
-        """
-        self.stage.stop()
-        self.opt_focus.stop()
-        logging.info("stopped motion on every axes")
-
-class SECOMBackendConnected(SECOMModel):
-    """
-    A class representing a SECOM microscope based on a model.Microscope instance
-    It's a very simple version which always acquires from the SEM and camera
-    """
-    pass
-
->>>>>>> 472a23e2
 class InstrumentalImage(object):
     """
     Contains an RGB bitmap and meta-data about where it is taken
