--- conflicted
+++ resolved
@@ -219,14 +219,6 @@
     </object>
     <size>400,400</size>
   </object>
-  <object class="wxFrame" name="plot_frame">
-    <size>400,400</size>
-    <title>Cairo Test</title>
-    <object class="wxBoxSizer">
-      <orient>wxVERTICAL</orient>
-    </object>
-  </object>
-<<<<<<< HEAD
   <object class="wxFrame" name="canvas_frame">
     <object class="wxPanel" name="canvas_panel">
       <object class="wxBoxSizer">
@@ -240,7 +232,7 @@
     <size>400,400</size>
     <title>Cairo Test</title>
     <bg>#4D4D4D</bg>
-=======
+  </object>
   <object class="wxFrame" name="fpb_frame">
     <object class="wxBoxSizer">
       <object class="sizeritem">
@@ -377,6 +369,5 @@
     </object>
     <title>Fold Panel Bar Test Frame</title>
     <bg>#666666</bg>
->>>>>>> 6e3e6bc8
   </object>
 </resource>