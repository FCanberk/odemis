--- conflicted
+++ resolved
@@ -497,15 +497,11 @@
         """
         attr = self.ast[name]
 
-<<<<<<< HEAD
-        children_names = list(attr.get("children", {}).values())
-=======
         if attr.get("dependencies", {}):
             return False
 
         # For backwards compatibility, also check the "dependent children"
         children_names = attr.get("children", {}).values()
->>>>>>> 3287e442
         for child_name in children_names:
             child_attr = self.ast[child_name]
             if "class" in child_attr:
