# -*- coding: utf-8 -*-
"""
Created on 16 Jul 2014

@author: Kimon Tsitsikas

Copyright © 2013-2014 Kimon Tsitsikas, Delmic

This file is part of Odemis.

Odemis is free software: you can redistribute it and/or modify it under the
terms  of the GNU General Public License version 2 as published by the Free
Software  Foundation.

Odemis is distributed in the hope that it will be useful, but WITHOUT ANY
WARRANTY;  without even the implied warranty of MERCHANTABILITY or FITNESS FOR A
PARTICULAR  PURPOSE. See the GNU General Public License for more details.

You should have received a copy of the GNU General Public License along with
Odemis. If not, see http://www.gnu.org/licenses/.
"""

from __future__ import division

from concurrent.futures._base import CancelledError, CANCELLED, FINISHED, \
    RUNNING
import cv2
import logging
import math
from numpy import array, linalg
import numpy
from odemis import model
from odemis.acq._futures import executeTask
<<<<<<< HEAD
from odemis.acq.align import transform, spot
from odemis.acq.drift import MeasureShift
=======
from odemis.acq.align import transform, spot, autofocus, FindOverlay
from odemis.acq.align.autofocus import AcquireNoBackground, MTD_EXHAUSTIVE
from odemis.acq.drift import CalculateDrift
>>>>>>> a0ac9fc8
from odemis.dataio import tiff
from odemis.util import img
import os
from scipy.ndimage import zoom
import threading
import time


logger = logging.getLogger(__name__)
CALIB_DIRECTORY = u"delphi-calibration-report"  # delphi calibration report directory
CALIB_LOG = u"calibration.log"
CALIB_CONFIG = u"calibration.config"

EXPECTED_HOLES = ({"x":0, "y":12e-03}, {"x":0, "y":-12e-03})  # Expected hole positions
HOLE_RADIUS = 181e-06  # Expected hole radius (m)
LENS_RADIUS = 0.0024  # Expected lens radius (m)
ERR_MARGIN = 30e-06  # Error margin in hole and spot detection
MAX_STEPS = 10  # To reach the hole
# Positions to scan for rotation and scaling calculation
# In theory, the range of the optical stage is about 4mm in every direction,
# but that can be a little shifted, so we have a 0.5 mm margin.
ROTATION_SPOTS = ({"x":3.5e-3, "y":0}, {"x":-3.5e-3, "y":0},
                  {"x":0, "y":3.5e-3}, {"x":0, "y":-3.5e-3})
EXPECTED_OFFSET = (0.00047, 0.00014)    #Fallback sem position in case of
                                        #lens alignment failure
SHIFT_DETECTION = {"x":0, "y":11.7e-03}  # Use holder hole images to measure the shift
SEM_KNOWN_FOCUS = 0.007386  # Fallback sem focus position for the first insertion
# Offset from hole focus value in Delphi calibration.
# Since the e-beam focus value found in the calibration file was determined by
# focusing on the hole surface of the sample carrier, we expect the good focus
# value when focusing on the glass to have an offset. This offset was measured
# after experimenting with several carriers.
GOOD_FOCUS_OFFSET = 200e-06

# TODO: Once all the Delphi YAML files are updated with rng information,
# remove all rng_focus=FOCUS_RANGE references
FOCUS_RANGE = (-0.25e-03, 0.35e-03)  # Roughly the optical focus stage range
OPTICAL_KNOWN_FOCUS = 0.10e-3  # Fallback optical focus value

HFW_SHIFT_KNOWN = (-0.5, 0)  # % FoV, fallback values in case calculation goes wrong
SPOT_SHIFT_KNOWN = (-0.05, 0)  # ratio of FoV, fallback values in case calculation goes wrong

MD_CALIB_SEM = (model.MD_SPOT_SHIFT, model.MD_HFW_SLOPE, model.MD_RESOLUTION_SLOPE, model.MD_RESOLUTION_INTERCEPT)

SPOT_RES = (256, 256)  # Resolution used during spot mode


def list_hw_settings(escan, ccd):
    """
    List all the hardware settings which might be modified during calibration
    return (tuple): hardware settings to be used in restore_hw_settings()
    """
    et = ccd.exposureTime.value
    cbin = ccd.binning.value
    cres = ccd.resolution.value

    eres = escan.resolution.value
    scale = escan.scale.value
    trans = escan.translation.value
    dt = escan.dwellTime.value
    av = escan.accelVoltage.value
    sptsz = escan.spotSize.value
    rot = escan.rotation.value

    mdsem = escan.getMetadata()
    for k in mdsem.keys():
        if k not in MD_CALIB_SEM:
            del mdsem[k]

    return (et, cbin, cres, eres, scale, trans, dt, av, sptsz, rot, mdsem)


def restore_hw_settings(escan, ccd, hw_settings):
    """
    Restore all the hardware settings as there were recorded
    """
    et, cbin, cres, eres, scale, trans, dt, av, sptsz, rot, mdsem = hw_settings

    # order matters!
    ccd.binning.value = cbin
    ccd.resolution.value = cres

    ccd.exposureTime.value = et

    # order matters!
    escan.scale.value = scale
    escan.resolution.value = eres
    escan.translation.value = trans

    escan.dwellTime.value = dt
    escan.accelVoltage.value = av
    escan.spotSize.value = sptsz

    if not escan.rotation.readonly:
        escan.rotation.value = rot

    escan.updateMetadata(mdsem)


def DelphiCalibration(main_data):
    """
    Wrapper for DoDelphiCalibration. It provides the ability to check the
    progress of the procedure.
    main_data (odemis.gui.model.MainGUIData)
    returns (ProgressiveFuture): Progress DoDelphiCalibration
    """
    # Create ProgressiveFuture and update its state to RUNNING
    est_start = time.time() + 0.1
    f = model.ProgressiveFuture(start=est_start,
                                end=est_start + estimateDelphiCalibration())
    f._task_state = RUNNING

    # Task to run
    f.task_canceller = _CancelDelphiCalibration
    f._task_lock = threading.Lock()
    f._done = threading.Event()
    f.running_subf = model.InstantaneousFuture()

    # Run in separate thread
    delphi_calib_thread = threading.Thread(target=executeTask,
                                           name="Delphi Calibration",
                                           args=(f, _DoDelphiCalibration, f, main_data))

    delphi_calib_thread.start()
    return f


def _DoDelphiCalibration(future, main_data):
    """
    It performs all the calibration steps for Delphi including the lens alignment,
    the conversion metadata update and the fine alignment.
    future (model.ProgressiveFuture): Progressive future provided by the wrapper
    main_data (odemis.gui.model.MainGUIData)
    returns (tuple of floats): Hole top
            (tuple of floats): Hole bottom
            (float): Focus used for hole detection
            (float): Focus used for optical image
            (tuple of floats): Stage translation
            (tuple of floats): Stage scale
            (float): Stage rotation
            (tuple of floats): Image scale
            (float): Image rotation
            (tuple of floats): Resolution-related shift slope
            (tuple of floats): Resolution-related shift intercept
            (tuple of floats): HFW-related shift slope
            (tuple of floats): Spot shift percentage
    raises:
        CancelledError() if cancelled
    """
    logger.debug("Delphi calibration...")

    # handler storing the messages related to delphi calibration
    formatter = logging.Formatter('%(asctime)s %(levelname)s %(message)s')
    logpath = os.path.join(os.path.expanduser(u"~"), CALIB_DIRECTORY,
                           time.strftime(u"%Y%m%d-%H%M%S"))
    os.makedirs(logpath)
    hdlr_calib = logging.FileHandler(os.path.join(logpath, CALIB_LOG))
    hdlr_calib.setFormatter(formatter)
    hdlr_calib.addFilter(logging.Filter())
    logger.addHandler(hdlr_calib)

    shid, _ = main_data.chamber.sampleHolder.value
    # dict that stores all the calibration values found
    calib_values = {}

    hw_settings = list_hw_settings(main_data.ebeam, main_data.ccd)

    pressures = main_data.chamber.axes["pressure"].choices
    vacuum_pressure = min(pressures.keys())  # Pressure to go to SEM mode
    # vented_pressure = max(pressures.keys())
    for p, pn in pressures.items():
        if pn == "overview":
            overview_pressure = p  # Pressure to go to overview mode
            break
    else:
        raise IOError("Failed to find the overview pressure in %s" % (pressures,))

    if future._task_state == CANCELLED:
        raise CancelledError()

    try:
        # We need access to the separate sem and optical stages, which form
        # the "stage". They are not found in the model, but we can find them
        # as children of stage (on the DELPHI), and distinguish them by
        # their role.
        sem_stage = None
        opt_stage = None
        logger.debug("Find SEM and optical stages...")
        for c in main_data.stage.children.value:
            if c.role == "sem-stage":
                sem_stage = c
            elif c.role == "align":
                opt_stage = c

        if not sem_stage or not opt_stage:
            raise KeyError("Failed to find SEM and optical stages")

        # Move to the overview position first
        f = main_data.chamber.moveAbs({"pressure": overview_pressure})
        f.result()
        if future._task_state == CANCELLED:
            raise CancelledError()

        # Reference the (optical) stage
        logger.debug("Referencing the optical stage...")
        f = opt_stage.reference({"x", "y"})
        f.result()
        if future._task_state == CANCELLED:
            raise CancelledError()

        logger.debug("Referencing the focus...")
        f = main_data.focus.reference({"z"})
        f.result()
        if future._task_state == CANCELLED:
            raise CancelledError()

        # SEM stage to (0,0)
        logger.debug("Moving to the center of SEM stage...")
        future.running_subf = sem_stage.moveAbs({"x": 0, "y": 0})
        future.running_subf.result()
        if future._task_state == CANCELLED:
            raise CancelledError()

        # Calculate offset approximation
        try:
            logger.info("Starting lens alignment...")
            future.running_subf = LensAlignment(main_data.overview_ccd, sem_stage, logpath)
            position = future.running_subf.result()
            logger.debug("SEM position after lens alignment: %s", position)
        except CancelledError:
            raise
        except Exception as ex:
            logger.exception("Failure while looking for lens in overview")
            raise IOError("Failed to locate lens in overview (%s)." % (ex,))
        if future._task_state == CANCELLED:
            raise CancelledError()

        # Update progress of the future
        future.set_progress(end=time.time() + 19 * 60)

        # Just to check if move makes sense
        f = sem_stage.moveAbs({"x": position[0], "y": position[1]})
        f.result()
        if future._task_state == CANCELLED:
            raise CancelledError()

        # Move to SEM
        f = main_data.chamber.moveAbs({"pressure": vacuum_pressure})
        f.result()
        if future._task_state == CANCELLED:
            raise CancelledError()

        # Set basic e-beam settings
        main_data.ebeam.spotSize.value = 2.7
        main_data.ebeam.accelVoltage.value = 5300  # V

        # Start with some roughly correct focus
        main_data.ebeam_focus.moveAbsSync({"z": SEM_KNOWN_FOCUS})

        # Update progress of the future
        future.set_progress(end=time.time() + 17.5 * 60)

        # Detect the holes/markers of the sample holder
        try:
            logger.info("Detecting the holes/markers of the sample holder...")
            future.running_subf = HoleDetection(main_data.bsd, main_data.ebeam, sem_stage,
                                                main_data.ebeam_focus, logpath=logpath)
            htop, hbot, hfoc = future.running_subf.result()
            # update known values
            calib_values["top_hole"] = htop
            calib_values["bottom_hole"] = hbot
            calib_values["hole_focus"] = hfoc
            logger.debug("First hole: %s (m,m) Second hole: %s (m,m)", htop, hbot)
            logger.debug("Measured SEM focus on hole: %f", hfoc)
        except CancelledError:
            raise
        except Exception as ex:
            logger.exception("Failure while looking for sample holder holes")
            raise IOError("Failed to find sample holder holes (%s)." % (ex,))

        # Update progress of the future
        future.set_progress(end=time.time() + 13.5 * 60)
        logger.info("Calculating shift parameters...")

        # Resetting shift parameters, to not take them into account during calib
        blank_md = dict.fromkeys(MD_CALIB_SEM, (0, 0))
        main_data.ebeam.updateMetadata(blank_md)

        try:
            # We measure the shift in the area just behind the hole where there
            # are always some features plus the edge of the sample carrier. For
            # that reason we use the focus measured in the hole detection step
            sem_stage.moveAbs(SHIFT_DETECTION).result()
            main_data.ebeam_focus.moveAbsSync({"z": hfoc})

            # Compute spot shift ratio
            future.running_subf = ScaleShiftFactor(main_data.bsd, main_data.ebeam,
                                                   logpath)
            scaleshift = future.running_subf.result()
            calib_values["scale_shift"] = scaleshift
            logger.debug("Spot shift: %s", scaleshift)

            # Compute resolution-related values.
            future.running_subf = ResolutionShiftFactor(main_data.bsd,
                                                        main_data.ebeam,
                                                        logpath)
            resa, resb = future.running_subf.result()
            calib_values["resolution_a"] = resa
            calib_values["resolution_b"] = resb
            logger.debug("Resolution A: %s Resolution B: %s", resa, resb)

            # Compute HFW-related values
            future.running_subf = HFWShiftFactor(main_data.bsd, main_data.ebeam, logpath)
            hfwa = future.running_subf.result()
            calib_values["hfw_a"] = hfwa
            logger.debug("HFW A: %s", hfwa)
        except CancelledError:
            raise
        except Exception as ex:
            logger.exception("Failure during SEM image calibration")
            raise IOError("Failed to measure SEM image calibration (%s)." % (ex,))

        # Update the SEM metadata to have the spots already at corrected place
        main_data.ebeam.updateMetadata({
            model.MD_RESOLUTION_SLOPE: resa,
            model.MD_RESOLUTION_INTERCEPT: resb,
            model.MD_HFW_SLOPE: hfwa,
            model.MD_SPOT_SHIFT: scaleshift
        })

        # expected good focus value when focusing on the glass
        good_focus = hfoc - GOOD_FOCUS_OFFSET
        future.running_subf = main_data.ebeam_focus.moveAbs({"z": good_focus})
        future.running_subf.result()

        if future._task_state == CANCELLED:
            raise CancelledError()

        # Update progress of the future
        future.set_progress(end=time.time() + 8.5 * 60)
        logger.info("Moving SEM stage to expected offset %s...", position)
        f = sem_stage.moveAbs({"x": position[0], "y": position[1]})
        f.result()
        # Due to stage lack of precision we have to double check that we
        # reached the desired position
        reached_pos = (sem_stage.position.value["x"], sem_stage.position.value["y"])
        vector = [a - b for a, b in zip(reached_pos, position)]
        dist = math.hypot(*vector)
        logger.debug("Distance from required position: %f", dist)
        if dist >= 10e-06:
            logger.info("Retrying to reach requested SEM stage position...")
            f = sem_stage.moveAbs({"x": position[0], "y": position[1]})
            f.result()
            reached_pos = (sem_stage.position.value["x"], sem_stage.position.value["y"])
            vector = [a - b for a, b in zip(reached_pos, position)]
            dist = math.hypot(*vector)
            logger.debug("New distance from required position: %f", dist)

        logger.info("Moving objective stage to (0,0)...")
        f = opt_stage.moveAbs({"x": 0, "y": 0})
        f.result()
        # Set min fov
        # We want to be as close as possible to the center when we are zoomed in
        main_data.ebeam.horizontalFoV.value = main_data.ebeam.horizontalFoV.range[0]

        # Start at a potentially good optical focus (just as starting point for
        # the first auto-focus run)
        main_data.focus.moveAbsSync({"z": OPTICAL_KNOWN_FOCUS})

        logger.info("Initial calibration to align and calculate the offset...")
        try:
            future.running_subf = AlignAndOffset(main_data.ccd, main_data.bsd,
                                                 main_data.ebeam, sem_stage,
                                                 opt_stage, main_data.focus,
                                                 logpath=logpath)
            offset = future.running_subf.result()
        except CancelledError:
            raise
        except Exception as ex:
            logger.exception("Failure during twin stage translation calibration")
            raise IOError("Failed to measure twin stage translation (%s)." % (ex,))

        ofoc = main_data.focus.position.value.get('z')
        calib_values["optical_focus"] = ofoc
        logger.debug("Measured optical focus on spot: %f", ofoc)

        if future._task_state == CANCELLED:
            raise CancelledError()

        # Update progress of the future
        future.set_progress(end=time.time() + 5 * 60)
        logger.info("Measuring rotation and scaling...")
        try:
            future.running_subf = RotationAndScaling(main_data.ccd, main_data.bsd,
                                                     main_data.ebeam, sem_stage,
                                                     opt_stage, main_data.focus,
                                                     offset,
                                                     logpath=logpath)
            pure_offset, srot, sscale = future.running_subf.result()
            # Offset is divided by scaling, since Convert Stage applies scaling
            # also in the given offset
            strans = ((pure_offset[0] / sscale[0]), (pure_offset[1] / sscale[1]))
            calib_values["stage_trans"] = strans
            calib_values["stage_scaling"] = sscale
            calib_values["stage_rotation"] = srot
            logger.debug("Stage Offset: %s (m,m) Rotation: %f (rad) Scaling: %s", strans, srot, sscale)
        except CancelledError:
            raise
        except Exception as ex:
            logger.exception("Failure during twin stage rotation and scaling calibration")
            raise IOError("Failed to measure twin stage rotation and scaling calibration (%s)." % (ex,))

        # Return to the center so fine overlay can be executed
        future.running_subf = sem_stage.moveAbs({"x": pure_offset[0], "y": pure_offset[1]})
        future.running_subf.result()
        future.running_subf = opt_stage.moveAbs({"x": 0, "y": 0})
        future.running_subf.result()
        future.running_subf = main_data.focus.moveAbs({"z": ofoc})
        future.running_subf.result()
        future.running_subf = main_data.ebeam_focus.moveAbs({"z": good_focus})
        future.running_subf.result()

        # Focus the CL spot using SEM focus
        # Configure CCD and e-beam to write CL spots
        main_data.ccd.binning.value = main_data.ccd.binning.clip((8, 8))
        main_data.ccd.resolution.value = main_data.ccd.resolution.range[1]
        main_data.ccd.exposureTime.value = 900e-03
        main_data.ebeam.scale.value = (1, 1)
        main_data.ebeam.resolution.value = (1, 1)
        main_data.ebeam.translation.value = (0, 0)
        main_data.ebeam.shift.value = (0, 0)
        main_data.ebeam.dwellTime.value = 5e-06
        if future._task_state == CANCELLED:
            raise CancelledError()

        # Center (roughly) the spot on the CCD
        future.running_subf = spot.CenterSpot(main_data.ccd, sem_stage, main_data.ebeam,
                                              spot.ROUGH_MOVE, spot.STAGE_MOVE, main_data.bsd.data)
        dist, vect = future.running_subf.result()
        if dist is None:
            # TODO: try to refocus first?
            logger.warning("Failed to find a spot, twin stage calibration might have failed")

        # Update progress of the future
        future.set_progress(end=time.time() + 2.5 * 60)

        # Proper hfw for spot grid to be within the ccd fov
        main_data.ebeam.horizontalFoV.value = 80e-06

        # Run the optical fine alignment
        # TODO: reuse the exposure time
        logger.info("Fine alignment...")
        main_data.ccd.binning.value = (1, 1)
        try:
            future.running_subf = FindOverlay((4, 4), 0.5, 10e-06,
                                              main_data.ebeam,
                                              main_data.ccd,
                                              main_data.bsd,
                                              skew=True,
                                              bgsub=True)
            _, cor_md = future.running_subf.result()
        except CancelledError:
            raise
        except Exception:
            logger.info("Fine alignment failed. Retrying to focus...", exc_info=True)
            if future._task_state == CANCELLED:
                raise CancelledError()

            main_data.ccd.binning.value = main_data.ccd.binning.clip((8, 8))
            main_data.ccd.resolution.value = main_data.ccd.resolution.range[1]
            main_data.ccd.exposureTime.value = 0.9
            det_dataflow = main_data.bsd.data
            if future._task_state == CANCELLED:
                raise CancelledError()
            future.running_subf = autofocus.AutoFocus(main_data.ccd, None, main_data.focus, dfbkg=det_dataflow,
                                                      rng_focus=FOCUS_RANGE, method=MTD_EXHAUSTIVE)
            future.running_subf.result()
            ofoc = main_data.focus.position.value["z"]
            calib_values["optical_focus"] = ofoc
            logger.debug("Updated optical focus to %g", ofoc)
            main_data.ccd.binning.value = (1, 1)
            logger.debug("Retrying fine alignment...")
            future.running_subf = FindOverlay((4, 4), 0.5, 10e-06,  # m, maximum difference allowed
                                              main_data.ebeam,
                                              main_data.ccd,
                                              main_data.bsd,
                                              skew=True,
                                              bgsub=True)
            _, cor_md = future.running_subf.result()
        if future._task_state == CANCELLED:
            raise CancelledError()

        trans_md, skew_md = cor_md
        iscale = trans_md[model.MD_PIXEL_SIZE_COR]
        if any(s < 0 for s in iscale):
            raise IOError("Unexpected scaling values calculated during"
                          " fine alignment: %s", iscale)
        irot = -trans_md[model.MD_ROTATION_COR] % (2 * math.pi)
        irot_abs = abs((irot + math.pi) % (2 * math.pi) - math.pi)
        if irot_abs > math.radians(10):
            raise IOError("Unexpected rotation value calculated during"
                          " fine alignment: %s", irot)
        ishear = skew_md[model.MD_SHEAR_COR]
        iscale_xy = skew_md[model.MD_PIXEL_SIZE_COR]
        calib_values["image_scaling"] = iscale
        calib_values["image_scaling_scan"] = iscale_xy
        calib_values["image_rotation"] = irot
        calib_values["image_shear"] = ishear
        logger.debug("Image Rotation: %f (rad) Scaling: %s XY Scaling: %s Shear: %f", irot, iscale, iscale_xy, ishear)

        return htop, hbot, hfoc, ofoc, strans, sscale, srot, iscale, irot, iscale_xy, ishear, resa, resb, hfwa, scaleshift

    except CancelledError:
        logger.info("Calibration cancelled")
        raise
    except Exception:
        logger.exception("Failure during the calibration")
        raise
    finally:
        restore_hw_settings(main_data.ebeam, main_data.ccd, hw_settings)
        # we can now store the calibration file in report
        _StoreConfig(logpath, shid, calib_values)
        with future._task_lock:
            future._done.set()
            if future._task_state == CANCELLED:
                raise CancelledError()
            future._task_state = FINISHED
        logger.debug("Calibration thread ended.")
        logger.removeHandler(hdlr_calib)


def _StoreConfig(path, shid, calib_values):
        """ Store the calibration data for a given sample holder

        calib_values (dict): calibration data

        """
        calib_f = open(os.path.join(path, CALIB_CONFIG), 'w')
        calib_f.write("[delphi-" + format(shid, 'x') + "]\n")
        for k, v in calib_values.items():
            if isinstance(v, tuple):
                calib_f.write(k + "_x = %.15f\n" % v[0])
                calib_f.write(k + "_y = %.15f\n" % v[1])
            else:
                calib_f.write(k + " = %.15f\n" % v)
        calib_f.close()


def _CancelDelphiCalibration(future):
    """
    Canceller of _DoDelphiCalibration task.
    """
    logger.debug("Cancelling Delphi calibration...")

    with future._task_lock:
        if future._task_state == FINISHED:
            return False
        future._task_state = CANCELLED
        # Cancel any running futures
        future.running_subf.cancel()
        logger.debug("Delphi calibration cancelled.")

    # Do not return until we are really done (modulo 10 seconds timeout)
    future._done.wait(10)
    return True


def estimateDelphiCalibration():
    """
    Estimates Delphi calibration procedure duration
    returns (float):  process estimated time #s
    """
    # Rough approximation
    return 20 * 60  # s


def AlignAndOffset(ccd, detector, escan, sem_stage, opt_stage, focus, logpath=None):
    """
    Wrapper for DoAlignAndOffset. It provides the ability to check the progress
    of the procedure.
    ccd (model.DigitalCamera): The ccd
    escan (model.Emitter): The e-beam scanner
    sem_stage (model.Actuator): The SEM stage
    opt_stage (model.Actuator): The objective stage
    focus (model.Actuator): Focus of objective lens
    logpath (string or None): if not None, will store the acquired CCD image
      in the directory.
    returns (ProgressiveFuture): Progress DoAlignAndOffset
    """
    # Create ProgressiveFuture and update its state to RUNNING
    est_start = time.time() + 0.1
    f = model.ProgressiveFuture(start=est_start,
                                end=est_start + estimateOffsetTime(ccd.exposureTime.value))
    f._task_state = RUNNING

    # Task to run
    f.task_canceller = _CancelAlignAndOffset
    f._task_lock = threading.Lock()
    f.running_subf = model.InstantaneousFuture()

    # Run in separate thread
    offset_thread = threading.Thread(target=executeTask,
                                     name="Align and offset",
                                     args=(f, _DoAlignAndOffset, f, ccd, detector, escan, sem_stage, opt_stage,
                                           focus, logpath))

    offset_thread.start()
    return f


def _DoAlignAndOffset(future, ccd, detector, escan, sem_stage, opt_stage, focus, logpath):
    """
    Write one CL spot and align it,
    moving both SEM stage and e-beam (spot alignment). Calculate the offset
    based on the final position plus the offset of the hole from the expected
    position.
    Note: The optical stage should be referenced before calling this function.
    The SEM stage should be positioned at an origin position.
    future (model.ProgressiveFuture): Progressive future provided by the wrapper
    ccd (model.DigitalCamera): The ccd
    escan (model.Emitter): The e-beam scanner
    sem_stage (model.Actuator): The SEM stage
    opt_stage (model.Actuator): The objective stage
    focus (model.Actuator): Focus of objective lens
    returns (tuple of floats): offset #m,m
    raises:
        CancelledError() if cancelled
        IOError if CL spot not found
    """
    logger.info("Starting alignment and offset calculation...")

    # Configure e-beam to write CL spots
    escan.scale.value = (1, 1)
    escan.resolution.value = (1, 1)
    escan.translation.value = (0, 0)
    if not escan.rotation.readonly:
        escan.rotation.value = 0
    escan.shift.value = (0, 0)
    escan.dwellTime.value = 5e-06

    try:
        if future._task_state == CANCELLED:
            raise CancelledError()

        # TODO: AlignSpot tries too hard to align the spot using the SEM stage
        # it should be the same as for the 4 other points: just do a rough centering
        # and then measure the distance from the center.
        start_pos = focus.position.value.get('z')
        # Apply spot alignment
        try:
            # Move the sem_stage instead of objective lens
            future.running_subf = spot.AlignSpot(ccd, sem_stage, escan, focus,
                                                 type=spot.STAGE_MOVE, dfbkg=detector.data, rng_f=FOCUS_RANGE)
            dist, vector = future.running_subf.result()
        except IOError:
            if future._task_state == CANCELLED:
                raise CancelledError()

            logger.info("Failed to find a spot, will try harder...", exc_info=True)
            # Maybe the spot is on the edge or just outside the FoV.
            # Try to move to the source background by shifting half the FoV in
            # the direction of the brightest point
            f = focus.moveAbs({"z": start_pos})
            detector.data.subscribe(_discard_data)  # spot mode, for more CL
            ccd.binning.value = ccd.binning.clip((8, 8))
            ccd.resolution.value = ccd.resolution.range[1]
            ccd.exposureTime.value = 1  # s
            f.result()

            image = ccd.data.get(asap=False)
            detector.data.unsubscribe(_discard_data)
            if logpath:
                tiff.export(os.path.join(logpath, "twin_stage_spot_0_failed.tiff"), [image])

            brightest = numpy.unravel_index(image.argmax(), image.shape)
            pixelSize = image.metadata[model.MD_PIXEL_SIZE]
            center_px = (image.shape[1] / 2, image.shape[0] / 2)
            # Get the "direction" of the vector. cmp() gives the sign
            shift_dir = [cmp(a - b, 0) for a, b in zip(brightest, center_px)]
            half_ccd_fov = (center_px[0] * pixelSize[0], center_px[1] * pixelSize[1])
            shift_m = (-shift_dir[0] * half_ccd_fov[0],
                       shift_dir[1] * half_ccd_fov[1])  # not inverted because physical Y goes opposite direction already

            f = sem_stage.moveRel({"x":-shift_m[0], "y": shift_m[1]})
            f.result()
            logger.info("Failed to find a spot, will to reach the source by moving the SEM stage to %s...",
                        sem_stage.position.value)
            try:
                future.running_subf = spot.AlignSpot(ccd, sem_stage, escan, focus,
                                                     type=spot.STAGE_MOVE, dfbkg=detector.data, rng_f=FOCUS_RANGE)
                dist, vector = future.running_subf.result()
            except IOError:
                logging.info("Failure during align and offset", exc_info=True)
                raise IOError("Failed to align stages and calculate offset.")

        # Almost done
        future.set_progress(end=time.time() + 0.1)
        sem_pos = sem_stage.position.value

        # Since the optical stage is at its origin, the final SEM stage position
        # and the position of the spot gives the offset
        offset = (-(sem_pos["x"] + vector[0]), -(sem_pos["y"] + vector[1]))

        # Mostly to handle cases during manual calibration when the user moved
        # the stage
        opt_pos = opt_stage.position.value
        if (opt_pos["x"], opt_pos["y"]) != (0, 0):
            logger.warning("Optical stage not at it's origin as expected, will compensate offset")
            offset = (offset[0] - opt_pos["x"], offset[1] - opt_pos["y"])

        return offset

    finally:
        with future._task_lock:
            if future._task_state == CANCELLED:
                raise CancelledError()
            future._task_state = FINISHED


def _CancelAlignAndOffset(future):
    """
    Canceller of _DoAlignAndOffset task.
    """
    logger.debug("Cancelling align and offset calculation...")

    with future._task_lock:
        if future._task_state == FINISHED:
            return False
        future._task_state = CANCELLED
        future.running_subf.cancel()
        logger.debug("Align and offset calculation cancelled.")

    return True


def estimateOffsetTime(et, dist=None):
    """
    Estimates alignment and offset calculation procedure duration
    returns (float):  process estimated time #s
    """
    if dist is None:
        steps = MAX_STEPS
    else:
        err_mrg = ERR_MARGIN
        steps = math.log(dist / err_mrg) / math.log(2)
        steps = min(steps, MAX_STEPS)
    return steps * (et + 2)  # s


def RotationAndScaling(ccd, detector, escan, sem_stage, opt_stage, focus, offset,
                       manual=None, logpath=None):
    """
    Wrapper for DoRotationAndScaling. It provides the ability to check the
    progress of the procedure.
    ccd (model.DigitalCamera): The ccd
    escan (model.Emitter): The e-beam scanner
    sem_stage (model.Actuator): The SEM stage
    opt_stage (model.Actuator): The objective stage
    focus (model.Actuator): Focus of objective lens
    offset (tuple of floats): #m,m
    manual (callable or None): will be called before each position, with the position number as argument
    returns (ProgressiveFuture): Progress DoRotationAndScaling
    """
    # Create ProgressiveFuture and update its state to RUNNING
    est_start = time.time() + 0.1
    f = model.ProgressiveFuture(start=est_start,
                                end=est_start + estimateRotationAndScalingTime(ccd.exposureTime.value))
    f._task_state = RUNNING

    # Task to run
    f.task_canceller = _CancelRotationAndScaling
    f._task_lock = threading.Lock()
    f._done = threading.Event()

    f._autofocus_f = model.InstantaneousFuture()
    # Run in separate thread
    rotation_thread = threading.Thread(target=executeTask,
                                       name="Rotation and scaling",
                                       args=(f, _DoRotationAndScaling, f, ccd, detector, escan, sem_stage, opt_stage,
                                             focus, offset, manual, logpath))

    rotation_thread.start()
    return f


def _DoRotationAndScaling(future, ccd, detector, escan, sem_stage, opt_stage, focus,
                          offset, manual, logpath):
    """
    Move the stages to four diametrically opposite positions in order to
    calculate the rotation and scaling.
    future (model.ProgressiveFuture): Progressive future provided by the wrapper
    ccd (model.DigitalCamera): The ccd
    escan (model.Emitter): The e-beam scanner
    sem_stage (model.Actuator): The SEM stage
    opt_stage (model.Actuator): The objective stage
    focus (model.Actuator): Focus of objective lens
    offset (tuple of floats): Known SEM stage offset at 0,0 (m,m)
    manual (callable): will be called before each position, with the position number as argument
    returns (tuple of floats): offset (m,m)
            (float): rotation (radians)
            (tuple of floats): scaling
    raises:
        CancelledError() if cancelled
        IOError if CL spot not found
    """
    logger.info("Starting rotation and scaling calculation...")

    # Configure CCD and e-beam to write CL spots
    ccd.resolution.value = ccd.resolution.range[1]
    ccd.exposureTime.value = 900e-03
    escan.scale.value = (1, 1)
    escan.resolution.value = (1, 1)
    escan.translation.value = (0, 0)
    if not escan.rotation.readonly:
        escan.rotation.value = 0
    escan.shift.value = (0, 0)
    escan.dwellTime.value = 5e-06
    det_dataflow = detector.data

    def find_spot(n):
        if future._task_state == CANCELLED:
            raise CancelledError()

        ccd.binning.value = (1, 1)
        image = AcquireNoBackground(ccd, det_dataflow)
        if logpath:
            tiff.export(os.path.join(logpath, "twin_stage_spot_%d.tiff" % (n + 1,)),
                        [image])

        # raise LookupError if no spot found
        spot_coordinates = spot.FindSpot(image)
        pixelSize = image.metadata[model.MD_PIXEL_SIZE]
        center_pxs = (image.shape[1] / 2, image.shape[0] / 2)
        vector_pxs = [a - b for a, b in zip(spot_coordinates, center_pxs)]
        vector = (vector_pxs[0] * pixelSize[0], vector_pxs[1] * pixelSize[1])

        return vector

    # Already one known point: at 0, 0
    sem_spots = [(-offset[0], -offset[1])]
    opt_spots = [(0, 0)]

    try:
        # Move Phenom sample stage to each spot
        for pos_ind, pos in enumerate(ROTATION_SPOTS):
            if future._task_state == CANCELLED:
                raise CancelledError()

            of = opt_stage.moveAbs(pos)
            # Transform to coordinates in the reference frame of the SEM stage
            sf = sem_stage.moveAbs({"x": pos["x"] - offset[0],
                                    "y": pos["y"] - offset[1]})
            sf.result()
            of.result()

            if manual:
                manual(pos_ind)

            # Move objective lens correcting for offset
            # Move Phenom sample stage so that the spot should be at the center
            # of the CCD FoV
            # Simplified version of AlignSpot() but without autofocus, with
            # different error margin, and moves the SEM stage.
            dist = None
            for step in range(MAX_STEPS):
                try:
                    vector = find_spot(pos_ind)
                except ValueError:
                    # If failed to find spot, try first to focus
                    ccd.binning.value = ccd.binning.clip((8, 8))
                    future._autofocus_f = autofocus.AutoFocus(ccd, None, focus, dfbkg=det_dataflow,
                                                              rng_focus=FOCUS_RANGE, method=MTD_EXHAUSTIVE)
                    future._autofocus_f.result()
                    if future._task_state == CANCELLED:
                        raise CancelledError()
                    try:
                        vector = find_spot(pos_ind)
                    except ValueError:
                        raise IOError("CL spot not found.")
                dist = math.hypot(*vector)
                # Move to spot until you are close enough
                if dist <= ERR_MARGIN:
                    break
                sem_stage.moveRelSync({"x":-vector[0], "y": vector[1]})

            # Save Phenom sample stage position and Delmic optical stage position
            sem_spots.append((sem_stage.position.value["x"] - vector[0],
                              sem_stage.position.value["y"] + vector[1]))
            opt_spots.append((opt_stage.position.value["x"],
                              opt_stage.position.value["y"]))

        # From the sets of 4 positions calculate rotation and scaling matrices
        acc_offset, scaling, rotation = transform.CalculateTransform(opt_spots,
                                                                     sem_spots)
        # Take care of negative rotation
        cor_rot = rotation % (2 * math.pi)
        # Since we inversed the master and slave of the TwinStage, we also
        # have to inverse these values
        return (-acc_offset[0], -acc_offset[1]), cor_rot, (1 / scaling[0], 1 / scaling[1])

    except Exception:
        # Just in case it was while we were subscribed
        det_dataflow.unsubscribe(_discard_data)
        raise
    finally:
        with future._task_lock:
            future._done.set()
            if future._task_state == CANCELLED:
                raise CancelledError()
            future._task_state = FINISHED
        logger.debug("Rotation and scaling thread ended.")


def _CancelRotationAndScaling(future):
    """
    Canceller of _DoRotationAndScaling task.
    """
    logger.debug("Cancelling rotation and scaling calculation...")

    with future._task_lock:
        if future._task_state == FINISHED:
            return False
        future._task_state = CANCELLED
        future._autofocus_f.cancel()
        logger.debug("Rotation and scaling calculation cancelled.")

    # Do not return until we are really done (modulo 10 seconds timeout)
    future._done.wait(10)
    return True


def estimateRotationAndScalingTime(et, dist=None):
    """
    Estimates rotation and scaling calculation procedure duration
    returns (float):  process estimated time #s
    """
    if dist is None:
        steps = MAX_STEPS
    else:
        err_mrg = ERR_MARGIN
        steps = math.log(dist / err_mrg) / math.log(2)
        steps = min(steps, MAX_STEPS)
    return steps * (et + 2)  # s


def _discard_data(df, data):
    """
    Does nothing, just discard the SEM data received (for spot mode)
    """
    pass


def HoleDetection(detector, escan, sem_stage, ebeam_focus, manual=False,
                  logpath=None):
    """
    Wrapper for DoHoleDetection. It provides the ability to check the
    progress of the procedure.
    detector (model.Detector): The se-detector
    escan (model.Emitter): The e-beam scanner
    sem_stage (model.Actuator): The SEM stage
    ebeam_focus (model.Actuator): EBeam focus
    known_focus (float): Focus used for hole detection #m
    manual (boolean): if True, will not apply autofocus before detection attempt
    logpath (string or None): if not None, will store the acquired SEM images
      in the directory.
    returns (ProgressiveFuture): Progress DoHoleDetection
    """
    # Create ProgressiveFuture and update its state to RUNNING
    est_start = time.time() + 0.1
    et = 6e-06 * numpy.prod(escan.resolution.range[1])
    f = model.ProgressiveFuture(start=est_start,
                                end=est_start + estimateHoleDetectionTime(et))
    f._task_state = RUNNING

    # Task to run
    f.task_canceller = _CancelHoleDetection
    f._task_lock = threading.Lock()
    f._done = threading.Event()
    f._autofocus_f = model.InstantaneousFuture()

    # Run in separate thread
    t = threading.Thread(target=executeTask, name="Hole detection",
                         args=(f, _DoHoleDetection, f, detector, escan,
                               sem_stage, ebeam_focus, manual, logpath))
    t.start()
    return f


def _DoHoleDetection(future, detector, escan, sem_stage, ebeam_focus, manual=False,
                     logpath=None):
    """
    Moves to the expected positions of the holes on the sample holder and
    determines the centers of the holes (acquiring SEM images) with respect to
    the center of the SEM.
    future (model.ProgressiveFuture): Progressive future provided by the wrapper
    detector (model.Detector): The se-detector
    escan (model.Emitter): The e-beam scanner
    sem_stage (model.Actuator): The SEM stage
    ebeam_focus (model.Actuator): EBeam focus
    manual (boolean): if True, will not apply autofocus before detection attempt
    returns:
      first_hole (float, float): position (m,m)
      second_hole (float, float): position (m,m)
      hole_focus (float): focus used for hole detection (m)
    raises:
        CancelledError() if cancelled
        IOError if holes not found
    """
    logger.info("Starting hole detection...")
    try:
        escan.scale.value = (1, 1)
        escan.resolution.value = escan.resolution.range[1]
        escan.translation.value = (0, 0)
        if not escan.rotation.readonly:
            escan.rotation.value = 0
        escan.shift.value = (0, 0)
        escan.accelVoltage.value = 5.3e3  # to ensure that features are visible
        escan.spotSize.value = 2.7  # smaller values seem to give a better contrast
        holes_found = []
        hole_focus = None

        def find_sh_hole(holep):
            if future._task_state == CANCELLED:
                raise CancelledError()

            # From SEM image determine hole position relative to the center of
            # the SEM
            escan.horizontalFoV.value = escan.horizontalFoV.range[1]
            escan.scale.value = (1, 1)
            escan.dwellTime.value = 5.2e-06  # good enough for clear SEM image
            detector.data.subscribe(_discard_data)  # unblank the beam
            f = detector.applyAutoContrast()
            f.result()
            detector.data.unsubscribe(_discard_data)
            image = detector.data.get(asap=False)

            if logpath:
                if holep["y"] > 0:
                    fn = "sh_hole_up.tiff"
                else:
                    fn = "sh_hole_down.tiff"
                tiff.export(os.path.join(logpath, fn), [image])

            # Will raise LookupError if no circle found
            return FindCircleCenter(image, HOLE_RADIUS, 6, darkest=True)

        def find_focus():
            escan.dwellTime.value = escan.dwellTime.range[0]  # to focus as fast as possible
            escan.horizontalFoV.value = 250e-06  # m
            escan.scale.value = (4, 4)
            detector.data.subscribe(_discard_data)  # unblank the beam
            f = detector.applyAutoContrast()
            f.result()
            detector.data.unsubscribe(_discard_data)
            future._autofocus_f = autofocus.AutoFocus(detector, escan, ebeam_focus)
            h_focus, fm_level = future._autofocus_f.result()

            return h_focus

        # Before anything, adjust the focus
        if manual:
            hole_focus = ebeam_focus.position.value.get('z')
        else:
            sem_stage.moveAbsSync(SHIFT_DETECTION)  # Next to the 1st hole, but not _on_ it
            hole_focus = find_focus()

        for pos in EXPECTED_HOLES:
            if future._task_state == CANCELLED:
                raise CancelledError()

            logger.debug("Looking for hole at %s", pos)
            # Move Phenom sample stage to expected hole position
            sem_stage.moveAbsSync(pos)

            try:
                vector = find_sh_hole(pos)
            except LookupError:
                logger.debug("Hole was not found, autofocusing and will retry detection")
                hole_focus = find_focus()
                try:
                    vector = find_sh_hole(pos)
                except LookupError:
                    raise IOError("Hole @ %s not found." % (pos,))

            # SEM stage position plus offset from hole detection
            holes_found.append((sem_stage.position.value["x"] + vector[0],
                                sem_stage.position.value["y"] + vector[1]))

        return holes_found[0], holes_found[1], hole_focus

    finally:
        with future._task_lock:
            future._done.set()
            if future._task_state == CANCELLED:
                raise CancelledError()
            future._task_state = FINISHED
        logger.debug("Hole detection thread ended.")


def _CancelHoleDetection(future):
    """
    Canceller of _DoHoleDetection task.
    """
    logger.debug("Cancelling hole detection...")

    with future._task_lock:
        if future._task_state == FINISHED:
            return False
        future._task_state = CANCELLED
        future._autofocus_f.cancel()
        logger.debug("Hole detection cancelled.")

    # Do not return until we are really done (modulo 10 seconds timeout)
    future._done.wait(10)
    return True


def estimateHoleDetectionTime(et, dist=None):
    """
    Estimates hole detection procedure duration
    returns (float):  process estimated time #s
    """
    if dist is None:
        steps = MAX_STEPS
    else:
        err_mrg = ERR_MARGIN
        steps = math.log(dist / err_mrg) / math.log(2)
        steps = min(steps, MAX_STEPS)
    return steps * (et + 2)  # s


def FindCircleCenter(image, radius, max_diff, darkest=False):
    """
    Detects the center of a circle contained in an image.
    image (model.DataArray): image
    radius (float): radius of circle #m
    max_diff (float): precision of radius in pixels
    darkest (bool): if True, and several holes are found, it will pick the darkest
      one. Handy to look for holes.
    returns (tuple of floats): Coordinates of circle center in m, from the image center
    raises:
        LookupError if circle not found
    """
    img = cv2.medianBlur(image, 5)
    pixelSize = image.metadata[model.MD_PIXEL_SIZE]

    # search for circles of radius with "max_diff" number of pixels precision
    radius_px = radius / pixelSize[0]
    mn = int(radius_px - max_diff)
    mx = int(radius_px + max_diff)
    circles = cv2.HoughCircles(img, cv2.cv.CV_HOUGH_GRADIENT, dp=1, minDist=mn,
                               param1=50, param2=15, minRadius=mn, maxRadius=mx)

    # TODO: not reliable. hole on SEM image returns ~50 circles!

    # Do not change the sequence of conditions
    if circles is None:
        raise LookupError("Circle not found.")
    elif circles.shape[1] > 1:
        logger.debug("Found %d circles, will pick one", circles.shape[1])

    if darkest:
        # darkest = the one with the lowest intensity at the center
        cntr = min(circles[0, :], key=lambda c: image[int(round(c[1])), int(round(c[0]))])
    else:
        # TODO: pick the one with the closest radius (3rd dim)?
        cntr = circles[0, 0]

    imcenter_px = (image.shape[1] / 2, image.shape[0] / 2)
    diff_px = [a - b for a, b in zip(cntr[0:2], imcenter_px)]
    diff_m = (diff_px[0] * pixelSize[0], -diff_px[1] * pixelSize[1])  # physical Y is inverted

    logger.debug("Found circle @ %g, %g px = %s with %g px radius = %g mm",
                 cntr[0], cntr[1], diff_m, cntr[2], cntr[2] * pixelSize[0] * 1e3)

    return diff_m


def FindRingCenter(image):
    """
    Detects the center of a ring (ie, a one-colour round made of an inner and
      an outer circle) contained in an image.
    It's more reliable than FindCircleCenter(), but the whole image must easily
      segmented into two colours.
    image (model.DataArray): image
    threshold (int): value to differentiate the circle form the rest
    returns (tuple of floats): Coordinates of circle center in m, from the image center
    raises:
        LookupError if circle not found
    """
    # TODO: take as argument expected radius of inner and outer circles to check
    # the circles found are the right ones?

    # Convert the image into black & white
    # For the threshold, we don't use the mean, which is too much affected by
    # the thickness of the circle in the image.
    threshold = numpy.mean([image.min(), image.max()])
    logger.debug("Picked threshold %s to separate ring in image", threshold)
    edge_image = (image > threshold).astype(numpy.uint8) * 255
    edge_image = cv2.medianBlur(edge_image, 5)

    # tiff.export("test_contour.tiff", model.DataArray(edge_image))

    # Convert the edges into points
    contours, _ = cv2.findContours(edge_image, cv2.RETR_TREE, cv2.CHAIN_APPROX_NONE)
    if not contours:
        # TODO: try a different threshold?
        raise LookupError("Failed to find any contours of the circle")
    # Pick the two biggest contours = external/internal circles
    points = sorted([c[:, 0, :] for c in contours], key=lambda d: d.shape[0])

    # Fit an ellipse to the points. Note: not _all_ points will be inside it.
    ellipse_pars = cv2.fitEllipse(points[-1])
    cntr = ellipse_pars[0]
    radius_ext = numpy.mean(ellipse_pars[1]) / 2
    logger.debug("Found ext circle @ %s px with %g px radius", cntr, radius_ext)

    if len(points) > 1:
        ellipse_pars = cv2.fitEllipse(points[-2])
        cntr_int = ellipse_pars[0]
        radius_int = numpy.mean(ellipse_pars[1]) / 2
        logger.debug("Found int circle @ %s px with %g px radius", cntr_int, radius_int)
        dist = math.hypot(cntr[0] - cntr_int[0], cntr[1] - cntr_int[1])
        if dist > 10:
            logging.warning("External and internal centres do not match: %s vs %s",
                            cntr, cntr_int)
        cntr = ((cntr[0] + cntr_int[0]) / 2,
                (cntr[1] + cntr_int[1]) / 2)

    pixelSize = image.metadata[model.MD_PIXEL_SIZE]
    imcenter_px = (image.shape[1] / 2, image.shape[0] / 2)
    diff_px = [a - b for a, b in zip(cntr[0:2], imcenter_px)]
    diff_m = (diff_px[0] * pixelSize[0], -diff_px[1] * pixelSize[1])  # physical Y is inverted

    logger.info("Found circle @ %s px = %s m", cntr, diff_m)

    return diff_m


def UpdateOffsetAndRotation(new_first_hole, new_second_hole, expected_first_hole,
                            expected_second_hole, offset, rotation, scaling):
    """
    Given the hole coordinates found in the calibration file and the new ones,
    determine the offset and rotation of the current sample holder insertion.
    new_first_hole (tuple of floats): New coordinates of the holes
    new_second_hole (tuple of floats)
    expected_first_hole (tuple of floats): expected coordinates
    expected_second_hole (tuple of floats)
    offset (tuple of floats): #m,m
    rotation (float): #radians
    scaling (tuple of floats)
    returns (float): updated_rotation #radians
            (tuple of floats): updated_offset
    """
    logger.info("Starting extra offset calculation...")

    # Extra offset and rotation
    e_offset, unused, e_rotation = transform.CalculateTransform([new_first_hole, new_second_hole],
                                                                [expected_first_hole, expected_second_hole])
    e_offset = ((e_offset[0] / scaling[0]), (e_offset[1] / scaling[1]))
    updated_offset = [a - b for a, b in zip(offset, e_offset)]
    updated_rotation = rotation - e_rotation
    return updated_offset, updated_rotation


def LensAlignment(navcam, sem_stage, logpath=None):
    """
    Wrapper for DoLensAlignment. It provides the ability to check the progress
    of the procedure.
    navcam (model.DigitalCamera): The NavCam
    sem_stage (model.Actuator): The SEM stage
    logpath (string or None): if not None, will store the acquired NavCam image
      in the directory.
    returns (ProgressiveFuture): Progress DoLensAlignment
    """
    # Create ProgressiveFuture and update its state to RUNNING
    est_start = time.time() + 0.1
    f = model.ProgressiveFuture(start=est_start,
                                end=est_start + estimateLensAlignmentTime())
    f._task_state = RUNNING

    # Task to run
    f.task_canceller = _CancelFuture
    f._task_lock = threading.Lock()

    # Run in separate thread
    lens_thread = threading.Thread(target=executeTask,
                                   name="Lens alignment",
                                   args=(f, _DoLensAlignment, f, navcam, sem_stage, logpath))

    lens_thread.start()
    return f


def _DoLensAlignment(future, navcam, sem_stage, logpath):
    """
    Detects the objective lens with the NavCam and moves the SEM stage to center
    them in the NavCam view. Returns the final SEM stage position.
    future (model.ProgressiveFuture): Progressive future provided by the wrapper
    navcam (model.DigitalCamera): The NavCam
    sem_stage (model.Actuator): The SEM stage
    returns sem_position (tuple of floats): SEM stage position #m,m
    raises:
        CancelledError() if cancelled
        IOError If objective lens not found
    """
    logger.info("Starting lens alignment...")
    try:
        if future._task_state == CANCELLED:
            raise CancelledError()
        # Detect lens with navcam
        image = navcam.data.get(asap=False)
        if logpath:
            tiff.export(os.path.join(logpath, "overview_lens.tiff"), [image])
        try:
            lens_shift = FindRingCenter(img.RGB2Greyscale(image))
        except LookupError:
            raise IOError("Lens not found.")

        return (sem_stage.position.value["x"] + lens_shift[0], sem_stage.position.value["y"] + lens_shift[1])
    finally:
        with future._task_lock:
            if future._task_state == CANCELLED:
                raise CancelledError()
            future._task_state = FINISHED


def estimateLensAlignmentTime():
    """
    Estimates lens alignment procedure duration
    returns (float):  process estimated time #s
    """
    return 1  # s


def HFWShiftFactor(detector, escan, logpath=None):
    """
    Wrapper for DoHFWShiftFactor. It provides the ability to check the
    progress of the procedure.
    detector (model.Detector): The se-detector
    escan (model.Emitter): The e-beam scanner
    logpath (string or None): if not None, will store the acquired SEM images
      in the directory.
    returns (ProgressiveFuture): Progress DoHFWShiftFactor
    """
    # Create ProgressiveFuture and update its state to RUNNING
    est_start = time.time() + 0.1
    et = 7.5e-07 * numpy.prod(escan.resolution.range[1])
    f = model.ProgressiveFuture(start=est_start,
                                end=est_start + estimateHFWShiftFactorTime(et))
    f._task_state = RUNNING

    # Task to run
    f.task_canceller = _CancelFuture
    f._task_lock = threading.Lock()

    # Run in separate thread
    t = threading.Thread(target=executeTask, name="HFW Shift Factor",
                         args=(f, _DoHFWShiftFactor, f, detector, escan, logpath))
    t.start()
    return f


def _CancelFuture(future):
    """
    Canceller of task running in a future
    """
    logger.debug("Cancelling calculation...")

    with future._task_lock:
        if future._task_state == FINISHED:
            return False
        future._task_state = CANCELLED
        logger.debug("Calculation cancelled.")

    return True


def _DoHFWShiftFactor(future, detector, escan, logpath=None):
    """
    Acquires SEM images of several HFW values (from smallest to largest) and
    detects the shift between them using phase correlation. To this end, it has
    to crop the corresponding FoV of each larger image and resample it to smaller
    one’s resolution in order to feed it to the phase correlation.  Then based on
    the shift, it calculates the position of the fixed-point for each two pair
    of images, and then report the average.
    future (model.ProgressiveFuture): Progressive future provided by the wrapper
    detector (model.Detector): The se-detector
    escan (model.Emitter): The e-beam scanner
    logpath (string or None): if not None, will store the acquired SEM images
      in the directory.
    returns (tuple of floats): _percentage_ of the FoV to shift
    raises:
        CancelledError() if cancelled
        IOError if shift cannot be estimated
    """
    # We are just looking for the fixed-point when zooming in
    # It's near the center, but not precisely there (especially in X).
    # Normally, the position of this "zoom center" is the same for
    # any HFW, in the FoV ratio.
    # => Measure the shift between two HFW
    # => compute where is the fixed-point
    # => repeat for many HFWs, and get an average

    logger.info("Starting HFW-related shift calculation...")
    try:
        escan.scale.value = (1, 1)
        escan.resolution.value = escan.resolution.range[1]
        escan.translation.value = (0, 0)
        if not escan.rotation.readonly:
            escan.rotation.value = 0
        escan.shift.value = (0, 0)
        escan.dwellTime.value = escan.dwellTime.clip(7.5e-7)  # s
        escan.accelVoltage.value = 5.3e3  # to ensure that features are visible
        escan.spotSize.value = 2.7  # smaller values seem to give a better contrast

        # Start with smallest FoV
        min_hfw = 37.5e-06  # m
        max_hfw = 1200e-06  # m
        cur_hfw = min_hfw
        shift_values = []
        zoom_f = 2  # zoom factor

        detector.data.subscribe(_discard_data)  # unblank the beam
        f = detector.applyAutoContrast()
        f.result()
        detector.data.unsubscribe(_discard_data)

        smaller_image = None
        larger_image = None
        crop_res = (escan.resolution.value[0] // zoom_f,
                    escan.resolution.value[1] // zoom_f)

        while cur_hfw <= max_hfw:
            if future._task_state == CANCELLED:
                raise CancelledError()
            # SEM image of current hfw
            escan.horizontalFoV.value = cur_hfw
            larger_image = detector.data.get(asap=False)
            # If not the first iteration
            if smaller_image is not None:
                # Crop the part of the larger image that corresponds to the
                # smaller image FoV, and resample it to have them the same size
                cropped_image = larger_image[crop_res[1] // 2: 3 * crop_res[1] // 2,
                                             crop_res[0] // 2: 3 * crop_res[0] // 2]
                resampled_image = zoom(cropped_image, zoom=zoom_f)
                # Apply phase correlation
                shift_px = MeasureShift(smaller_image, resampled_image, 10)
                if logpath:
                    tiff.export(os.path.join(logpath, "hfw_shift_%d_um.tiff" % (cur_hfw * 1e6,)),
                                [smaller_image, model.DataArray(resampled_image)])

                shift_fov = (shift_px[0] / smaller_image.shape[1],
                             shift_px[1] / smaller_image.shape[0])
                fp_fov = shift_fov[0] / (zoom_f - 1), shift_fov[1] / (zoom_f - 1)
                logger.debug("Shift detected between HFW of %f and %f is: %s px == %s %%",
                              cur_hfw, cur_hfw / zoom_f, shift_px, shift_fov)

                # We expect a lot more shift horizontally than vertically
                if abs(shift_fov[0]) >= 0.1 or abs(shift_fov[1]) >= 0.05:
                    logger.warning("Some extreme values where measured %s px, not using measurement at HFW %s.",
                                    shift_px, cur_hfw)
                else:
                    shift_values.append(fp_fov)

            # Zoom out
            cur_hfw *= zoom_f
            smaller_image = larger_image

        if not shift_values:
            logger.warning("No HFW shift successfully measured, will use fallback values")
            return HFW_SHIFT_KNOWN

        # TODO: warn/remove outliers?
        # Take the average shift measured, and convert to percentage
        shift_fov_mn = (100 * numpy.mean([v[0] for v in shift_values]),
                        100 * numpy.mean([v[1] for v in shift_values]))
        return shift_fov_mn

    finally:
        with future._task_lock:
            if future._task_state == CANCELLED:
                raise CancelledError()
            future._task_state = FINISHED


def estimateHFWShiftFactorTime(et):
    """
    Estimates HFW-related shift calculation procedure duration
    returns (float):  process estimated time #s
    """
    # Approximately 6 acquisitions
    dur = 6 * et + 1
    return dur  # s


def ResolutionShiftFactor(detector, escan, logpath=None):
    """
    Wrapper for DoResolutionShiftFactor. It provides the ability to check the
    progress of the procedure.
    detector (model.Detector): The se-detector
    escan (model.Emitter): The e-beam scanner
    logpath (string or None): if not None, will store the acquired SEM images
      in the directory.
    returns (ProgressiveFuture): Progress DoResolutionShiftFactor
    """
    # Create ProgressiveFuture and update its state to RUNNING
    est_start = time.time() + 0.1
    et = 7.5e-07 * numpy.prod(escan.resolution.range[1])
    f = model.ProgressiveFuture(start=est_start,
                                end=est_start + estimateResolutionShiftFactorTime(et))
    f._task_state = RUNNING

    # Task to run
    f.task_canceller = _CancelFuture
    f._task_lock = threading.Lock()

    # Run in separate thread
    t = threading.Thread(target=executeTask, name="Resolution Shift Factor",
                         args=(f, _DoResolutionShiftFactor, f, detector, escan, logpath))
    t.start()
    return f


def _DoResolutionShiftFactor(future, detector, escan, logpath):
    """
    Acquires SEM images of several resolution values (from largest to smallest)
    and detects the shift between each image and the largest one using phase
    correlation. To this end, it has to resample the smaller resolution image to
    larger’s image resolution in order to feed it to the phase correlation. Then
    it does linear fit for tangent of these shift values.
    future (model.ProgressiveFuture): Progressive future provided by the wrapper
    detector (model.Detector): The se-detector
    escan (model.Emitter): The e-beam scanner
    logpath (string or None): if not None, will store the acquired SEM images
      in the directory.
    returns (tuple of floats): slope of linear fit
            (tuple of floats): intercept of linear fit
    raises:
        CancelledError() if cancelled
        IOError if shift cannot be estimated
    """
    logger.info("Starting Resolution-related shift calculation...")
    try:
        escan.scale.value = (1, 1)
        escan.horizontalFoV.value = 1200e-06  # m
        escan.translation.value = (0, 0)
        if not escan.rotation.readonly:
            escan.rotation.value = 0
        escan.shift.value = (0, 0)
        escan.accelVoltage.value = 5.3e3  # to ensure that features are visible
        escan.spotSize.value = 2.7  # smaller values seem to give a better contrast
        et = 7.5e-07 * numpy.prod(escan.resolution.range[1])

        # Start with largest resolution
        max_resolution = escan.resolution.range[1][0]  # pixels
        min_resolution = 256  # pixels
        cur_resolution = max_resolution
        shift_values = []
        resolution_values = []

        detector.data.subscribe(_discard_data)  # unblank the beam
        f = detector.applyAutoContrast()
        f.result()
        detector.data.unsubscribe(_discard_data)

        largest_image = None  # reference image
        smaller_image = None

        images = []
        while cur_resolution >= min_resolution:
            if future._task_state == CANCELLED:
                raise CancelledError()

            # SEM image of current resolution
            scale = max_resolution / cur_resolution
            escan.scale.value = (scale, scale)
            escan.resolution.value = (cur_resolution, cur_resolution)
            # Retain the same overall exposure time
            escan.dwellTime.value = et / numpy.prod(escan.resolution.value)  # s

            smaller_image = detector.data.get(asap=False)
            images.append(smaller_image)

            # First iteration is special
            if largest_image is None:
                largest_image = smaller_image
                # Ignore value between 2048 and 1024
                cur_resolution -= 1024
                continue

            # Resample the smaller image to fit the resolution of the larger image
            resampled_image = zoom(smaller_image, max_resolution / smaller_image.shape[0])
            # Apply phase correlation
            shift_px = MeasureShift(largest_image, resampled_image, 10)
            logger.debug("Computed resolution shift of %s px @ res=%d", shift_px, cur_resolution)

            if abs(shift_px[0]) > 400 or abs(shift_px[1]) > 100:
                logger.warning("Skipping extreme shift of %s px", shift_px)
            else:
                # Fit the 1st order RC circuit model, to be linear
                if shift_px[0] != 0:
                    smx = 1 / math.tan(2 * math.pi * shift_px[0] / max_resolution)
                else:
                    smx = None  # shift
                if shift_px[1] != 0:
                    smy = 1 / math.tan(2 * math.pi * shift_px[1] / max_resolution)
                else:
                    smy = None  # shift

                shift_values.append((smx, smy))
                resolution_values.append(cur_resolution)

            cur_resolution -= 64

        logger.debug("Computed shift of %s for resolutions %s", shift_values, resolution_values)
        if logpath:
            tiff.export(os.path.join(logpath, "res_shift.tiff"), images)

        # Linear fit
        smxs, smys, rx, ry = [], [], [], []
        for r, (smx, smy) in zip(resolution_values, shift_values):
            if smx is not None:
                smxs.append(smx)
                rx.append(r)
            if smy is not None:
                smys.append(smy)
                ry.append(r)

        a_x, b_x = 0, 0
        if smxs:
            coef_x = array([rx, [1] * len(rx)])
            a_nx, b_nx = linalg.lstsq(coef_x.T, smxs)[0]
            logger.debug("Computed linear reg NX as %s, %s", a_nx, b_nx)
            if a_nx != 0:
                a_x = -1 / a_nx
                b_x = b_nx / a_nx

        a_y, b_y = 0, 0
        if smys:
            coef_y = array([ry, [1] * len(ry)])
            a_ny, b_ny = linalg.lstsq(coef_y.T, smys)[0]
            logger.debug("Computed linear reg NY as %s, %s", a_ny, b_ny)
            if a_ny != 0:
                a_y = -1 / a_ny
                b_y = b_ny / a_ny

        return (a_x, a_y), (b_x, b_y)

    finally:
        with future._task_lock:
            if future._task_state == CANCELLED:
                raise CancelledError()
            future._task_state = FINISHED


def estimateResolutionShiftFactorTime(et):
    """
    Estimates Resolution-related shift calculation procedure duration
    returns (float):  process estimated time #s
    """
    # Approximately 28 acquisitions
    dur = 28 * et + 1
    return dur  # s


def ScaleShiftFactor(detector, escan, logpath=None):
    """
    Wrapper for DoHFWShiftFactor. It provides the ability to check the
    progress of the procedure.
    detector (model.Detector): The se-detector
    escan (model.Emitter): The e-beam scanner
    logpath (string or None): if not None, will store the acquired SEM images
      in the directory.
    returns (ProgressiveFuture): Progress DoHFWShiftFactor
    """
    # Create ProgressiveFuture and update its state to RUNNING
    est_start = time.time() + 0.1
    et = 7.5e-07 * numpy.prod(SPOT_RES)
    f = model.ProgressiveFuture(start=est_start,
                                end=est_start + 4 * et + 1)
    f._task_state = RUNNING

    # Task to run
    f.task_canceller = _CancelFuture
    f._task_lock = threading.Lock()

    # Run in separate thread
    t = threading.Thread(target=executeTask, name="Scale Shift Factor",
                         args=(f, _DoScaleShiftFactor, f, detector, escan, logpath))
    t.start()
    return f


def _DoScaleShiftFactor(future, detector, escan, logpath=None):
    """
    Estimates the spot shift based on the "FoV scale" method. As normal SEM
    images are always acquired with an FoV scale of 1, and the spot with an FoV
    scale of 0, it attempts to locate the position of the fixed-point of "zoom"
    when decreasing the FoV scale. This fixed-point is the spot shift.
    The measurement of the fixed-point is done the same was as the HFW shift,
    but using FoV scale to "zoom" instead of the HFW.
    Note that this works correctly only if the scanning resolution is the same
    as the scanning resolution used during spot mode, because
    future (model.ProgressiveFuture): Progressive future provided by the wrapper
    detector (model.Detector): The se-detector
    escan (model.Emitter): The e-beam scanner
    logpath (string or None): if not None, will store the acquired SEM images
      in the directory.
    returns (tuple of floats): ratio of the FoV to shift
    raises:
        CancelledError() if cancelled
        IOError if shift cannot be estimated
    """
    # We are just looking for the fixed-point when "zooming" in by reducing the
    # scale of the FoV. It's pretty much exactly the same as HFW, but for fovScale

    logger.info("Starting calculation of scale-related shift during spot mode...")
    try:
        escan.horizontalFoV.value = 1200e-06  # m
        escan.translation.value = (0, 0)
        if not escan.rotation.readonly:
            escan.rotation.value = 0
        escan.shift.value = (0, 0)
        escan.dwellTime.value = escan.dwellTime.clip(7.5e-7)  # s
        escan.accelVoltage.value = 5.3e3  # to ensure that features are visible
        escan.spotSize.value = 2.7  # smaller values seem to give a better contrast
        max_res = escan.resolution.range[1]

        # Start with smallest FoV
        max_scale = 1  # m
        min_scale = max_scale / 8
        cur_scale = min_scale
        shift_values = []
        zoom_f = 2  # zoom factor

        detector.data.subscribe(_discard_data)  # unblank the beam
        f = detector.applyAutoContrast()
        f.result()
        detector.data.unsubscribe(_discard_data)

        smaller_image = None
        larger_image = None
        crop_res = (SPOT_RES[0] // zoom_f, SPOT_RES[1] // zoom_f)

        while cur_scale <= max_scale:
            if future._task_state == CANCELLED:
                raise CancelledError()
            # Adapts the scale for the fixed resolution, and reset the resolution
            # as it's adapted after setting the scale
            escan.scale.value = (max_res[0] * cur_scale / SPOT_RES[0],
                                 max_res[1] * cur_scale / SPOT_RES[1])
            escan.resolution.value = SPOT_RES

            larger_image = detector.data.get(asap=False)
            # If not the first iteration
            if smaller_image is not None:
                # Crop the part of the larger image that corresponds to the
                # smaller image FoV, and resample it to have them the same size
                cropped_image = larger_image[crop_res[1] // 2: 3 * crop_res[1] // 2,
                                             crop_res[0] // 2: 3 * crop_res[0] // 2]
                resampled_image = zoom(cropped_image, zoom=zoom_f)
                # Apply phase correlation
                shift_px = MeasureShift(smaller_image, resampled_image, 10)
                if logpath:
                    tiff.export(os.path.join(logpath, "scale_shift_%f_um.tiff" % (cur_scale,)),
                                [smaller_image, model.DataArray(resampled_image)])

                shift_fov = (shift_px[0] / smaller_image.shape[1],
                             shift_px[1] / smaller_image.shape[0])
                fp_fov = shift_fov[0] / (zoom_f - 1), shift_fov[1] / (zoom_f - 1)
                logger.debug("Shift detected between scale of %f and %f is: %s px == %s FoV",
                             cur_scale, cur_scale / zoom_f, shift_px, shift_fov)

                # We expect a lot more shift horizontally than vertically
                if abs(shift_fov[0]) >= 0.15 or abs(shift_fov[1]) >= 0.05:
                    logger.warning("Some extreme values where measured %s px, not using measurement at scale %s.",
                                   shift_px, cur_scale)
                else:
                    shift_values.append(fp_fov)

            # Zoom out
            cur_scale *= zoom_f
            smaller_image = larger_image

        if not shift_values:
            logger.warning("No scale shift successfully measured, will use fallback values")
            return SPOT_SHIFT_KNOWN

        # Take the average shift measured, and convert to percentage
        shift_fov_mn = (numpy.mean([v[0] for v in shift_values]),
                        numpy.mean([v[1] for v in shift_values]))
        return shift_fov_mn

    finally:
        with future._task_lock:
            if future._task_state == CANCELLED:
                raise CancelledError()
            future._task_state = FINISHED
<|MERGE_RESOLUTION|>--- conflicted
+++ resolved
@@ -31,14 +31,9 @@
 import numpy
 from odemis import model
 from odemis.acq._futures import executeTask
-<<<<<<< HEAD
-from odemis.acq.align import transform, spot
-from odemis.acq.drift import MeasureShift
-=======
 from odemis.acq.align import transform, spot, autofocus, FindOverlay
 from odemis.acq.align.autofocus import AcquireNoBackground, MTD_EXHAUSTIVE
-from odemis.acq.drift import CalculateDrift
->>>>>>> a0ac9fc8
+from odemis.acq.drift import MeasureShift
 from odemis.dataio import tiff
 from odemis.util import img
 import os
